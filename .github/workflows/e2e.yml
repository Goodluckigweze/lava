name: Lava E2E Tests

on: [pull_request]

jobs:
  test-protocol-e2e:
    runs-on: ubuntu-latest
    steps:
    - uses: actions/checkout@v3
      with:
        fetch-depth: '0'
    - uses: actions/setup-go@v3
      with:
        go-version: 1.20.5
<<<<<<< HEAD
=======
    
    # Install Ignite
    - name: ignite install
      run: git clone --depth 1 --branch v0.26.1 https://github.com/ignite/cli && cd cli && make install
      # run: curl https://get.ignite.com/cli! | bash
    - name: ignite version
      run:  ignite version
    # - name: starport install
    #   run: curl https://get.starport.network/starport@v0.19.2! | bash
    # - name: starport version
    #   run:  starport version
>>>>>>> 0143678a

    # Setup Paths
    - name: home
      run:  pwd && ls -l
    - name: ls usr 
      run: ls -l /home/runner/work/lava/lava
    - name: cp lava
      run:  cp -r ~/work/lava/lava ~/go/lava 
    - name: export PATH
      run: export PATH=$PATH:/go:/go/bin:$(go env GOPATH)/bin:/usr/local:`pwd`:/home/runner/work/lava/lava/
    # - name: export
    #   run: export PATH=$PATH:/go/lava
    - name: export GOPATH
      run: export GOPATH=$GOPATH:$(go env GOPATH):/go:/go/lava:/usr/local:`pwd`
    - name: export LAVA
      run: export LAVA=/home/runner/work/lava/lava
    - name: go env
      run:  go env
    - name: pwd
      run: pwd
    - name: tree
      run: tree
    - name: ls -l
      run: ls -l

    # Pre-build 
    - name: lavad build
      run: make install

    ######################################################
    ### Run Lava E2E Tests 
    ######################################################
<<<<<<< HEAD
    - name: Run Lava E2E Tests -timeout 1200s
=======
    - name: Run Lava E2E Tests IGNITE VERSION:0.22.1 -timeout 1200s
>>>>>>> 0143678a
      run: go test ./testutil/e2e/ -run ^TestLavaProtocol$ -v -timeout 1200s # 20mins
      
    - name: tail -n 300 Lavad Logs
      if: always()
      run: tail -n 300 testutil/e2e/logs/00_StartLava.log

    - name: Stake Lava All Logs
      if: always()
      run: cat testutil/e2e/protocolLogs/01_stakeLava.log

    - name: Stake Lava Error Only Logs
      if: always()
      continue-on-error: true
      run: cat testutil/e2e/protocolLogs/01_stakeLava_errors.log

    - name: head -n 300 JSON Proxy Logs
      if: always()
      run: head -n 300 testutil/e2e/protocolLogs/02_jsonProxy.log

    - name: tail -n 300 JSON Proxy Logs
      if: always()
      run: tail -n 300 testutil/e2e/protocolLogs/02_jsonProxy.log

    - name: JSON Proxy Error Only Logs
      if: always()
      continue-on-error: true
      run: cat testutil/e2e/protocolLogs/02_jsonProxy_errors.log

    - name: JSON Provider All Logs
      if: always()
      run: grep "" testutil/e2e/protocolLogs/03_EthProvider* --exclude="*errors*"

    - name: JSON Provider Error Only Logs
      if: always()
      continue-on-error: true
      run: grep "" testutil/e2e/protocolLogs/03_EthProvider* --include="*errors*"

    - name: JSON Consumer All Logs
      if: always()
      run: grep "" testutil/e2e/protocolLogs/04_jsonConsumer* --exclude="*errors*"

    - name: JSON Consumer Error Only Logs
      if: always()
      continue-on-error: true
      run: grep "" testutil/e2e/protocolLogs/04_jsonConsumer* --include="*errors*"

    - name: Lava Provider All Logs
      if: always()
      run: grep "" testutil/e2e/protocolLogs/05_LavaProvider* --exclude="*errors*"

    - name: Lava Provider Error Only Logs
      if: always()
      continue-on-error: true
      run: grep "" testutil/e2e/protocolLogs/05_LavaProvider* --include="*errors*"

    - name: Lava over Lava All Logs
      if: always()
      run: cat testutil/e2e/protocolLogs/07_lavaOverLava.log

    - name: Lava over Lava Error Only Logs
      if: always()
      continue-on-error: true
      run: cat testutil/e2e/protocolLogs/07_lavaOverLava_errors.log

    - name: RPCConsumer Consumer All Logs
      if: always()
      run: grep "" testutil/e2e/protocolLogs/06_RPCConsumer* --exclude="*errors*"

    - name: RPCConsumer Consumer Error Only Logs
      if: always()
      continue-on-error: true
      run: grep "" testutil/e2e/protocolLogs/06_RPCConsumer* --include="*errors*"
  test-sdk-e2e:
    runs-on: ubuntu-latest
    steps:
      - uses: actions/checkout@v3
        with:
          fetch-depth: '0'
      - uses: actions/setup-go@v3
        with:
          go-version: 1.20.5

<<<<<<< HEAD
=======
      # Install Ignite
      - name: ignite install
        run: git clone --depth 1 --branch v0.26.1 https://github.com/ignite/cli && cd cli && make install
        # run: curl https://get.ignite.com/cli! | bash
      - name: ignite version
        run: ignite version
      # - name: starport install
      #   run: curl https://get.starport.network/starport@v0.19.2! | bash
      # - name: starport version
      #   run:  starport version

>>>>>>> 0143678a
      # Setup Paths
      - name: home
        run: pwd && ls -l
      - name: ls usr
        run: ls -l /home/runner/work/lava/lava
      - name: cp lava
        run: cp -r ~/work/lava/lava ~/go/lava
      - name: export PATH
        run: export PATH=$PATH:/go:/go/bin:$(go env GOPATH)/bin:/usr/local:`pwd`:/home/runner/work/lava/lava/
      # - name: export
      #   run: export PATH=$PATH:/go/lava
      - name: export GOPATH
        run: export GOPATH=$GOPATH:$(go env GOPATH):/go:/go/lava:/usr/local:`pwd`
      - name: export LAVA
        run: export LAVA=/home/runner/work/lava/lava
      - name: go env
        run: go env
      - name: pwd
        run: pwd
      - name: tree
        run: tree
      - name: ls -l
        run: ls -l

<<<<<<< HEAD
=======
      # Pre-build with ignite
      - name: ignite build
        uses: nick-fields/retry@v2
        with:
          max_attempts: 3
          retry_on: error
          timeout_minutes: 20
          command: ignite chain build -v

>>>>>>> 0143678a
      # Install Node.js
      - name: Setup Node.js environment
        uses: actions/setup-node@v3
        with:
          node-version: 20

        # Install dependencies and build
      - name: Install dependencies and build
        run: |
          cd ecosystem/lava-sdk
          npm install
          npm run build

      ######################################################
<<<<<<< HEAD
      ### Run Lava E2E Tests 
      ######################################################
      - name: Run Lava E2E Tests -timeout 1200s
=======
      ### Run Lava E2E Tests IGNITE VERSION:0.22.1
      ######################################################
      - name: Run Lava E2E Tests IGNITE VERSION:0.22.1 -timeout 1200s
>>>>>>> 0143678a
        run: go test ./testutil/e2e/ -run ^TestLavaSDK -v -timeout 1200s # 20mins

      - name: Stake Lava All Logs
        if: always()
        run: cat testutil/e2e/sdkLogs/01_stakeLava.log

      - name: Stake Lava Error Only Logs
        if: always()
        continue-on-error: true
        run: cat testutil/e2e/sdkLogs/01_stakeLava_errors.log

      - name: head -n 300 JSON Proxy Logs
        if: always()
        run: head -n 300 testutil/e2e/sdkLogs/02_jsonProxy.log

      - name: tail -n 300 JSON Proxy Logs
        if: always()
        run: tail -n 300 testutil/e2e/sdkLogs/02_jsonProxy.log

      - name: JSON Proxy Error Only Logs
        if: always()
        continue-on-error: true
        run: cat testutil/e2e/sdkLogs/02_jsonProxy_errors.log

      - name: JSON Provider All Logs
        if: always()
        run: grep "" testutil/e2e/sdkLogs/03_EthProvider* --exclude="*errors*"

      - name: JSON Provider Error Only Logs
        if: always()
        continue-on-error: true
        run: grep "" testutil/e2e/sdkLogs/03_EthProvider* --include="*errors*"

      - name: Lava Provider All Logs
        if: always()
        run: grep "" testutil/e2e/sdkLogs/05_LavaProvider* --exclude="*errors*"

      - name: Lava Provider Error Only Logs
        if: always()
        continue-on-error: true
        run: grep "" testutil/e2e/sdkLogs/05_LavaProvider* --include="*errors*"

      - name: Badge Server All Logs
        if: always()
        run: grep "" testutil/e2e/sdkLogs/01_BadgeServer* --exclude="*errors*"

      - name: Badge Server Error Only Logs
        if: always()
        continue-on-error: true
        run: grep "" testutil/e2e/sdkLogs/01_BadgeServer* --include="*errors*"

      - name: Lava SDK All Logs
        if: always()
        run: grep "" testutil/e2e/sdkLogs/01_sdkTest* --exclude="*errors*"

      - name: Lava SDK Error Only Logs
        if: always()
        continue-on-error: true
        run: grep "" testutil/e2e/sdkLogs/01_sdkTest* --include="*errors*"<|MERGE_RESOLUTION|>--- conflicted
+++ resolved
@@ -12,20 +12,6 @@
     - uses: actions/setup-go@v3
       with:
         go-version: 1.20.5
-<<<<<<< HEAD
-=======
-    
-    # Install Ignite
-    - name: ignite install
-      run: git clone --depth 1 --branch v0.26.1 https://github.com/ignite/cli && cd cli && make install
-      # run: curl https://get.ignite.com/cli! | bash
-    - name: ignite version
-      run:  ignite version
-    # - name: starport install
-    #   run: curl https://get.starport.network/starport@v0.19.2! | bash
-    # - name: starport version
-    #   run:  starport version
->>>>>>> 0143678a
 
     # Setup Paths
     - name: home
@@ -58,11 +44,7 @@
     ######################################################
     ### Run Lava E2E Tests 
     ######################################################
-<<<<<<< HEAD
     - name: Run Lava E2E Tests -timeout 1200s
-=======
-    - name: Run Lava E2E Tests IGNITE VERSION:0.22.1 -timeout 1200s
->>>>>>> 0143678a
       run: go test ./testutil/e2e/ -run ^TestLavaProtocol$ -v -timeout 1200s # 20mins
       
     - name: tail -n 300 Lavad Logs
@@ -145,20 +127,6 @@
         with:
           go-version: 1.20.5
 
-<<<<<<< HEAD
-=======
-      # Install Ignite
-      - name: ignite install
-        run: git clone --depth 1 --branch v0.26.1 https://github.com/ignite/cli && cd cli && make install
-        # run: curl https://get.ignite.com/cli! | bash
-      - name: ignite version
-        run: ignite version
-      # - name: starport install
-      #   run: curl https://get.starport.network/starport@v0.19.2! | bash
-      # - name: starport version
-      #   run:  starport version
-
->>>>>>> 0143678a
       # Setup Paths
       - name: home
         run: pwd && ls -l
@@ -183,18 +151,6 @@
       - name: ls -l
         run: ls -l
 
-<<<<<<< HEAD
-=======
-      # Pre-build with ignite
-      - name: ignite build
-        uses: nick-fields/retry@v2
-        with:
-          max_attempts: 3
-          retry_on: error
-          timeout_minutes: 20
-          command: ignite chain build -v
-
->>>>>>> 0143678a
       # Install Node.js
       - name: Setup Node.js environment
         uses: actions/setup-node@v3
@@ -209,15 +165,9 @@
           npm run build
 
       ######################################################
-<<<<<<< HEAD
       ### Run Lava E2E Tests 
       ######################################################
-      - name: Run Lava E2E Tests -timeout 1200s
-=======
-      ### Run Lava E2E Tests IGNITE VERSION:0.22.1
-      ######################################################
-      - name: Run Lava E2E Tests IGNITE VERSION:0.22.1 -timeout 1200s
->>>>>>> 0143678a
+      - name: Run Lava E2E Tests  -timeout 1200s
         run: go test ./testutil/e2e/ -run ^TestLavaSDK -v -timeout 1200s # 20mins
 
       - name: Stake Lava All Logs
