name: Lava e2e Tests

on: [push, pull_request]

jobs:
  go:
    runs-on: ubuntu-latest
    steps:
    - uses: actions/checkout@v3
      with:
        fetch-depth: '0'
    - uses: actions/setup-go@v3
      with:
        go-version: 1.18.2
    
    # Install Ignite
    - name: ignite install
      run: git clone --depth 1 --branch v0.22.2 https://github.com/ignite/cli && cd cli && make install 
      # run: curl https://get.ignite.com/cli! | bash
    - name: ignite version
      run:  ignite version
    # - name: starport install
    #   run: curl https://get.starport.network/starport@v0.19.2! | bash
    # - name: starport version
    #   run:  starport version

    # Setup Paths
    - name: home
      run:  pwd && ls -l
    - name: ls usr 
      run: ls -l /home/runner/work/lava/lava
    - name: cp lava
      run:  cp -r ~/work/lava/lava ~/go/lava 
    - name: export PATH
      run: export PATH=$PATH:/go:/go/bin:$(go env GOPATH)/bin:/usr/local:`pwd`:/home/runner/work/lava/lava/
    # - name: export
    #   run: export PATH=$PATH:/go/lava
    - name: export GOPATH
      run: export GOPATH=$GOPATH:$(go env GOPATH):/go:/go/lava:/usr/local:`pwd`
    - name: export LAVA
      run: export LAVA=/home/runner/work/lava/lava
    - name: go env
      run:  go env
    - name: pwd
      run: pwd
    - name: tree
      run: tree
    - name: ls -l
      run: ls -l

    # Pre-build with ignite
    - name: ignite build
      uses: nick-fields/retry@v2
      with:
        max_attempts: 3
        retry_on: error
        timeout_minutes: 20
        command: ignite chain build -v

    ######################################################
    ### Run lava unitests
    ######################################################
    - name: lava pairing unit Tests
      run: go test ./x/pairing/ ./x/pairing/keeper ./x/pairing/types -v
      
    - name: lava epochstorage unit Tests
      run: go test ./x/epochstorage/ ./x/epochstorage/keeper ./x/epochstorage/types -v

    - name: lava spec unit Tests
      run: go test ./x/spec/ ./x/spec/keeper ./x/spec/types -v

    - name: lava conflict unit Tests
      run: go test ./x/conflict/ ./x/conflict/keeper ./x/conflict/types -v
    
    ######################################################
    ### Run relayer unitests
    ######################################################
    - name: Run Relayer unit Tests
      run: go test ./relayer/lavasession/ ./protocol/chaintracker/ ./relayer/chainproxy/ -v

    ######################################################
    ### Run Lava E2E Tests IGNITE VERSION:0.22.1
    ######################################################
    - name: Run Lava E2E Tests IGNITE VERSION:0.22.1 -timeout 1200s
      run: go test ./testutil/e2e/ -v -timeout 1200s # 20mins
    
    - name: Check 01_stakeLava.log
      id: check_01_stakeLava
      uses: andstor/file-existence-action@v2
      with:
        files: "testutil/e2e/logs/01_stakeLava.log"

<<<<<<< HEAD
    ######################################################
    ### Run relayer unitests
    ######################################################
    - name: Run Relayer unit Tests
      run: go test ./relayer/lavasession/ ./relayer/chainTracker/ -v
    - name: Run Relayer Metrics Unit Tests
      run: go test ./relayer/metrics/  -v
=======
    - name: cat testutil/e2e/logs/01_stakeLava.log
      if: steps.check_01_stakeLava.outputs.files_exists == 'true'
      run: cat testutil/e2e/logs/01_stakeLava.log

    - name: Check 01_stakeLava_errors.log
      id: check_01_stakeLava_errors
      uses: andstor/file-existence-action@v2
      with:
        files: "testutil/e2e/logs/01_stakeLava_errors.log"

    - name: cat testutil/e2e/logs/01_stakeLava_errors.log
      if: steps.check_01_stakeLava_errors.outputs.files_exists == 'true'
      run: cat testutil/e2e/logs/01_stakeLava_errors.log

    - name: Check 02_jsonProxy.log
      id: check_02_jsonProxy
      uses: andstor/file-existence-action@v2
      with:
        files: "testutil/e2e/logs/02_jsonProxy.log"

    - name: head -n 300 testutil/e2e/logs/02_jsonProxy.log
      if: steps.check_02_jsonProxy.outputs.files_exists == 'true'
      run: head -n 300 testutil/e2e/logs/02_jsonProxy.log

    - name: tail -n 300 testutil/e2e/logs/02_jsonProxy.log
      if: steps.check_02_jsonProxy.outputs.files_exists == 'true'
      run: tail -n 300 testutil/e2e/logs/02_jsonProxy.log

    - name: Check 02_jsonProxy_errors.log
      id: check_02_jsonProxy_errors
      uses: andstor/file-existence-action@v2
      with:
        files: "testutil/e2e/logs/02_jsonProxy_errors.log"

    - name: cat testutil/e2e/logs/02_jsonProxy_errors.log
      if: steps.check_02_jsonProxy_errors.outputs.files_exists == 'true'
      run: cat testutil/e2e/logs/02_jsonProxy_errors.log
    
    - name: Check 03_jsonProvider.log
      id: check_03_jsonProvider
      uses: andstor/file-existence-action@v2
      with:
        files: "testutil/e2e/logs/03_jsonProvider.log"

    - name: cat testutil/e2e/logs/03_jsonProvider.log
      if: steps.check_03_jsonProvider.outputs.files_exists == 'true'
      run: cat testutil/e2e/logs/03_jsonProvider.log

    - name: Check 03_jsonProvider_errors.log
      id: check_03_jsonProvider_errors
      uses: andstor/file-existence-action@v2
      with:
        files: "testutil/e2e/logs/03_jsonProvider_errors.log"

    - name: cat testutil/e2e/logs/03_jsonProvider_errors.log
      if: steps.check_03_jsonProvider_errors.outputs.files_exists == 'true'
      run: cat testutil/e2e/logs/03_jsonProvider_errors.log

    - name: Check 04_jsonGateway.log
      id: check_04_jsonGateway
      uses: andstor/file-existence-action@v2
      with:
        files: "testutil/e2e/logs/04_jsonGateway.log"

    - name: cat testutil/e2e/logs/04_jsonGateway.log
      if: steps.check_04_jsonGateway.outputs.files_exists == 'true'
      run: cat testutil/e2e/logs/04_jsonGateway.log

    - name: Check 04_jsonGateway_errors.log
      id: check_04_jsonGateway_errors
      uses: andstor/file-existence-action@v2
      with:
        files: "testutil/e2e/logs/04_jsonGateway_errors.log"

    - name: cat testutil/e2e/logs/04_jsonGateway_errors.log
      if: steps.check_04_jsonGateway_errors.outputs.files_exists == 'true'
      run: cat testutil/e2e/logs/04_jsonGateway_errors.log

    - name: Check 05_tendermintProvider.log
      id: check_05_tendermintProvider
      uses: andstor/file-existence-action@v2
      with:
        files: "testutil/e2e/logs/05_tendermintProvider.log"

    - name: cat testutil/e2e/logs/05_tendermintProvider.log
      if: steps.check_05_tendermintProvider.outputs.files_exists == 'true'
      run: cat testutil/e2e/logs/05_tendermintProvider.log

    - name: Check 05_tendermintProvider_errors.log
      id: check_05_tendermintProvider_errors
      uses: andstor/file-existence-action@v2
      with:
        files: "testutil/e2e/logs/05_tendermintProvider_errors.log"

    - name: cat testutil/e2e/logs/05_tendermintProvider_errors.log
      if: steps.check_05_tendermintProvider_errors.outputs.files_exists == 'true'
      run: cat testutil/e2e/logs/05_tendermintProvider_errors.log

    - name: Check 06_tendermintGateway.log
      id: check_06_tendermintGateway
      uses: andstor/file-existence-action@v2
      with:
        files: "testutil/e2e/logs/06_tendermintGateway.log"

    - name: cat testutil/e2e/logs/06_tendermintGateway.log
      if: steps.check_06_tendermintGateway.outputs.files_exists == 'true'
      run: cat testutil/e2e/logs/06_tendermintGateway.log

    - name: Check 06_tendermintGateway_errors.log
      id: check_06_tendermintGateway_errors
      uses: andstor/file-existence-action@v2
      with:
        files: "testutil/e2e/logs/06_tendermintGateway_errors.log"

    - name: cat testutil/e2e/logs/06_tendermintGateway_errors.log
      if: steps.check_06_tendermintGateway_errors.outputs.files_exists == 'true'
      run: cat testutil/e2e/logs/06_tendermintGateway_errors.log

    - name: Check 07_lavaOverLava.log
      id: check_07_lavaOverLava
      uses: andstor/file-existence-action@v2
      with:
        files: "testutil/e2e/logs/07_lavaOverLava.log"

    - name: cat testutil/e2e/logs/07_lavaOverLava.log
      if: steps.check_07_lavaOverLava.outputs.files_exists == 'true'
      run: cat testutil/e2e/logs/07_lavaOverLava.log

    - name: Check 07_lavaOverLava_errors.log
      id: check_07_lavaOverLava_errors
      uses: andstor/file-existence-action@v2
      with:
        files: "testutil/e2e/logs/07_lavaOverLava_errors.log"

    - name: cat testutil/e2e/logs/07_lavaOverLava_errors.log
      if: steps.check_07_lavaOverLava_errors.outputs.files_exists == 'true'
      run: cat testutil/e2e/logs/07_lavaOverLava_errors.log

    - name: Check 08_restProvider.log
      id: check_08_restProvider
      uses: andstor/file-existence-action@v2
      with:
        files: "testutil/e2e/logs/08_restProvider.log"

    - name: cat testutil/e2e/logs/08_restProvider.log
      if: steps.check_08_restProvider.outputs.files_exists == 'true'
      run: cat testutil/e2e/logs/08_restProvider.log

    - name: Check 08_restProvider_errors.log
      id: check_08_restProvider_errors
      uses: andstor/file-existence-action@v2
      with:
        files: "testutil/e2e/logs/08_restProvider_errors.log"

    - name: cat testutil/e2e/logs/08_restProvider_errors.log
      if: steps.check_08_restProvider_errors.outputs.files_exists == 'true'
      run: cat testutil/e2e/logs/08_restProvider_errors.log

    - name: Check 09_restGateway.log
      id: check_09_restGateway
      uses: andstor/file-existence-action@v2
      with:
        files: "testutil/e2e/logs/09_restGateway.log"

    - name: cat testutil/e2e/logs/09_restGateway.log
      if: steps.check_09_restGateway.outputs.files_exists == 'true'
      run: cat testutil/e2e/logs/09_restGateway.log

    - name: Check 09_restGateway_errors.log
      id: check_09_restGateway_errors
      uses: andstor/file-existence-action@v2
      with:
        files: "testutil/e2e/logs/09_restGateway_errors.log"

    - name: cat testutil/e2e/logs/09_restGateway_errors.log
      if: steps.check_09_restGateway_errors.outputs.files_exists == 'true'
      run: cat testutil/e2e/logs/09_restGateway_errors.log
>>>>>>> ded25e0d
<|MERGE_RESOLUTION|>--- conflicted
+++ resolved
@@ -71,7 +71,7 @@
 
     - name: lava conflict unit Tests
       run: go test ./x/conflict/ ./x/conflict/keeper ./x/conflict/types -v
-    
+
     ######################################################
     ### Run relayer unitests
     ######################################################
@@ -83,22 +83,13 @@
     ######################################################
     - name: Run Lava E2E Tests IGNITE VERSION:0.22.1 -timeout 1200s
       run: go test ./testutil/e2e/ -v -timeout 1200s # 20mins
-    
+
     - name: Check 01_stakeLava.log
       id: check_01_stakeLava
       uses: andstor/file-existence-action@v2
       with:
         files: "testutil/e2e/logs/01_stakeLava.log"
 
-<<<<<<< HEAD
-    ######################################################
-    ### Run relayer unitests
-    ######################################################
-    - name: Run Relayer unit Tests
-      run: go test ./relayer/lavasession/ ./relayer/chainTracker/ -v
-    - name: Run Relayer Metrics Unit Tests
-      run: go test ./relayer/metrics/  -v
-=======
     - name: cat testutil/e2e/logs/01_stakeLava.log
       if: steps.check_01_stakeLava.outputs.files_exists == 'true'
       run: cat testutil/e2e/logs/01_stakeLava.log
@@ -136,7 +127,7 @@
     - name: cat testutil/e2e/logs/02_jsonProxy_errors.log
       if: steps.check_02_jsonProxy_errors.outputs.files_exists == 'true'
       run: cat testutil/e2e/logs/02_jsonProxy_errors.log
-    
+
     - name: Check 03_jsonProvider.log
       id: check_03_jsonProvider
       uses: andstor/file-existence-action@v2
@@ -275,5 +266,4 @@
 
     - name: cat testutil/e2e/logs/09_restGateway_errors.log
       if: steps.check_09_restGateway_errors.outputs.files_exists == 'true'
-      run: cat testutil/e2e/logs/09_restGateway_errors.log
->>>>>>> ded25e0d
+      run: cat testutil/e2e/logs/09_restGateway_errors.log