name: 'Release'

on:
  release:
    types: [created, edited, prereleased]

permissions:
  contents: write

jobs:
  release:
    name: 'release'
    runs-on: ubuntu-20.04
    timeout-minutes: 10
    environment: default
    defaults:
      run:
        shell: bash

    steps:
    - name: Checkout
      uses: actions/checkout@v3

    - name: Configure Go
      uses: actions/setup-go@v3
      with:
<<<<<<< HEAD
        go-version: '^1.20.5'
=======
        go-version: 1.20.5
>>>>>>> c2afadcb
        check-latest: true
        cache: true

    - name: Set Environment Variable
      run: |
        echo "LAVA_BUILD_OPTIONS=\"release\"" >> $GITHUB_ENV

    - name: Build
      run: |
        make build-all

    - name: Test build
      continue-on-error: true
      run: |
        response=$(build/lavad status --node http://public-rpc.lavanet.xyz:80/rpc/ | jq '.NodeInfo')
        if [ -z "${response}" ]; then
          echo "The binary fails to connect to a node."
          exit 1
        else
          echo $response
          echo "The binary is working as expected."
        fi

    - name: Check for existing assests
      id: existing_asset
      run: |
        if [ "${{ github.event.release.assets[0].name }}" = "lavad" ]; then
          echo "URL=${{ github.event.release.assets[0].id }}" >> $GITHUB_OUTPUT
          echo "URL=${{ github.event.release.assets[0].url }}" >> $GITHUB_OUTPUT
          echo "CHECK=true" >> $GITHUB_OUTPUT
        else
          echo "CHECK=false" >> $GITHUB_OUTPUT
        fi

    - name: Upload build to release
      run: |
        upload_binary () {
          echo "Uploading binary to: $(echo '${{ github.event.release.upload_url }}' | sed 's/{?name,label}/?name=lavad/g')"
          curl \
          -X POST \
          -H "Accept: application/vnd.github+json" \
          -H "Authorization: Bearer ${{ secrets.GITHUB_TOKEN }}" \
          -H "Content-Type: $(file -b --mime-type build/lavad)" \
          --data-binary @build/lavad \
          $(echo '${{ github.event.release.upload_url }}' | sed 's/{?name,label}/?name=lavad-${{ github.event.release.tag_name }}-linux-amd64/g')

          curl \
          -X POST \
          -H "Accept: application/vnd.github+json" \
          -H "Authorization: Bearer ${{ secrets.GITHUB_TOKEN }}" \
          -H "Content-Type: $(file -b --mime-type build/lava-protocol)" \
          --data-binary @build/lava-protocol \
          $(echo '${{ github.event.release.upload_url }}' | sed 's/{?name,label}/?name=lava-protocol-${{ github.event.release.tag_name }}-linux-amd64/g')

          curl \
          -X POST \
          -H "Accept: application/vnd.github+json" \
          -H "Authorization: Bearer ${{ secrets.GITHUB_TOKEN }}" \
          -H "Content-Type: $(file -b --mime-type build/lava-visor)" \
          --data-binary @build/lava-visor \
          $(echo '${{ github.event.release.upload_url }}' | sed 's/{?name,label}/?name=lava-visor-${{ github.event.release.tag_name }}-linux-amd64/g')
        }

        delete_binary(){
          echo "Deleting existing binary"
          curl \
            -X DELETE \
            -H "Accept: application/vnd.github+json" \
            -H "Authorization: Bearer ${{ secrets.GITHUB_TOKEN }}" \
            ${{ steps.existing_asset.outputs.URL }}
        }

        if ${{ steps.existing_asset.outputs.CHECK }}; then
          delete_binary
          upload_binary
        else 
          upload_binary
        fi

    - name: Check for existing Checksum
      id: existing_checksum
      run: |
        #Get Checksum of new build
        export CHECKSUM=$(sha256sum build/lavad | cut -d " " -f1)

        #Get the existing body
        existing_body=$(curl \
          -H "Accept: application/vnd.github+json" \
          -H "Authorization: Bearer ${{ secrets.GITHUB_TOKEN }}" \
          -H "Content-Type: $(file -b --mime-type build/lavad)" \
          ${{ github.event.release.url }} | jq '.body')
        
        if [[ $existing_body == *"$CHECKSUM"* ]]; then
          echo "CHECK=true" >> $GITHUB_OUTPUT
          echo "Checksum hasn't changed."
        else
          echo "CHECK=false" >> $GITHUB_OUTPUT
        cat <<EOF >> /tmp/body
        $(echo $existing_body | sed '$s/.$//')\r\nChecksum $CHECKSUM"
        EOF
          echo -E "NEW_BODY=$(cat /tmp/body)" >> $GITHUB_OUTPUT
        fi

    - name: Append Binary Checksum
      uses: actions/github-script@v6
      if: ${{ steps.existing_checksum.outputs.CHECK }} == 'false'
      with:
        github-token: ${{ secrets.GITHUB_TOKEN }}
        script: |
          const { data } = await github.rest.repos.updateRelease({
            owner: context.repo.owner,
            repo: context.repo.repo,
            release_id: context.payload.release.id,
            body: ${{ steps.existing_checksum.outputs.NEW_BODY }}
          });<|MERGE_RESOLUTION|>--- conflicted
+++ resolved
@@ -24,11 +24,7 @@
     - name: Configure Go
       uses: actions/setup-go@v3
       with:
-<<<<<<< HEAD
-        go-version: '^1.20.5'
-=======
         go-version: 1.20.5
->>>>>>> c2afadcb
         check-latest: true
         cache: true
 
