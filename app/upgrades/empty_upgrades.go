package upgrades

import (
	store "github.com/cosmos/cosmos-sdk/store/types"
	sdk "github.com/cosmos/cosmos-sdk/types"
	"github.com/cosmos/cosmos-sdk/types/module"
	minttypes "github.com/cosmos/cosmos-sdk/x/mint/types"
	upgradetypes "github.com/cosmos/cosmos-sdk/x/upgrade/types"
	"github.com/lavanet/lava/app/keepers"
	v1 "github.com/lavanet/lava/x/downtime/v1"
	dualstakingtypes "github.com/lavanet/lava/x/dualstaking/types"
	fixationtypes "github.com/lavanet/lava/x/fixationstore/types"
	protocoltypes "github.com/lavanet/lava/x/protocol/types"
	rewardstypes "github.com/lavanet/lava/x/rewards/types"
)

func defaultUpgradeHandler(
	m *module.Manager,
	c module.Configurator,
	bapm BaseAppParamManager,
	lk *keepers.LavaKeepers,
) upgradetypes.UpgradeHandler {
	return func(ctx sdk.Context, plan upgradetypes.Plan, vm module.VersionMap) (module.VersionMap, error) {
		return m.RunMigrations(ctx, c, vm)
	}
}

// Template for empty/simple upgrades:
// (Note: in cosmos-sdk 0.45.11 "Renamed" did not work properly for attempt v0.8.1)
//
// var Upgrade_0_0_1 = Upgrade{
// 	UpgradeName: "v0.0.1",                          // upgrade name
// 	CreateUpgradeHandler: defaultUpgradeHandler,    // upgrade handler (default)
//  	StoreUpgrades: store.StoreUpgrades{         // store upgrades
// 		Added:   []string{newmoduletypes.StoreKey}, //   new module store to add
// 		Deleted: []string{oldmoduletypes.StoreKey}, //   old module store to delete
// 		Renamed: []store.StoreRename{               //   old/new module store to rename
// 			{OldKey: oldmoduletypes.StoreKey, NewKey: newmoduletypes.StoreKey},
// 		},
// 	},
// }

var Upgrade_0_22_0 = Upgrade{
	UpgradeName:          "v0.22.0",
	CreateUpgradeHandler: v0_22_0_UpgradeHandler,
	StoreUpgrades:        store.StoreUpgrades{},
}

func v0_22_0_UpgradeHandler(
	m *module.Manager,
	c module.Configurator,
	bapm BaseAppParamManager,
	lk *keepers.LavaKeepers,
) upgradetypes.UpgradeHandler {
	return func(ctx sdk.Context, plan upgradetypes.Plan, vm module.VersionMap) (module.VersionMap, error) {
		lk.DowntimeKeeper.SetParams(ctx, v1.DefaultParams())
		lk.ProtocolKeeper.SetParams(ctx, protocoltypes.DefaultParams())
		return m.RunMigrations(ctx, c, vm)
	}
}

var Upgrade_0_23_0 = Upgrade{
	UpgradeName:          "v0.23.0",
	CreateUpgradeHandler: v0_23_0_UpgradeHandler,
	StoreUpgrades:        store.StoreUpgrades{Added: []string{dualstakingtypes.StoreKey}},
}

func v0_23_0_UpgradeHandler(
	m *module.Manager,
	c module.Configurator,
	bapm BaseAppParamManager,
	lk *keepers.LavaKeepers,
) upgradetypes.UpgradeHandler {
	return func(ctx sdk.Context, plan upgradetypes.Plan, vm module.VersionMap) (module.VersionMap, error) {
		lk.PairingKeeper.InitProviderQoS(ctx, *fixationtypes.DefaultGenesis())
		return m.RunMigrations(ctx, c, vm)
	}
}

var Upgrade_0_23_2 = Upgrade{
	UpgradeName:          "v0.23.2",             // upgrade name
	CreateUpgradeHandler: defaultUpgradeHandler, // upgrade handler (default)
	StoreUpgrades:        store.StoreUpgrades{},
}

var Upgrade_0_23_4 = Upgrade{
	UpgradeName:          "v0.23.4",
	CreateUpgradeHandler: defaultUpgradeHandler,
	StoreUpgrades:        store.StoreUpgrades{},
}

var Upgrade_0_23_5 = Upgrade{
	UpgradeName:          "v0.23.5",
	CreateUpgradeHandler: v0_23_0_UpgradeHandler,
	StoreUpgrades:        store.StoreUpgrades{Added: []string{dualstakingtypes.StoreKey}},
}

var Upgrade_0_24_0 = Upgrade{
	UpgradeName:          "v0.24.0",
	CreateUpgradeHandler: defaultUpgradeHandler,
	StoreUpgrades:        store.StoreUpgrades{},
}

var Upgrade_0_25_0 = Upgrade{
	UpgradeName:          "v0.25.0",
	CreateUpgradeHandler: defaultUpgradeHandler,
	StoreUpgrades:        store.StoreUpgrades{},
}

var Upgrade_0_25_1 = Upgrade{
	UpgradeName:          "v0.25.1",
	CreateUpgradeHandler: defaultUpgradeHandler,
	StoreUpgrades:        store.StoreUpgrades{},
}

var Upgrade_0_25_2 = Upgrade{
	UpgradeName:          "v0.25.2",
	CreateUpgradeHandler: defaultUpgradeHandler,
	StoreUpgrades:        store.StoreUpgrades{},
}

var Upgrade_0_26_0 = Upgrade{
	UpgradeName:          "v0.26.0",
	CreateUpgradeHandler: defaultUpgradeHandler,
	StoreUpgrades:        store.StoreUpgrades{},
}

var Upgrade_0_26_1 = Upgrade{
	UpgradeName:          "v0.26.1",
	CreateUpgradeHandler: defaultUpgradeHandler,
	StoreUpgrades:        store.StoreUpgrades{},
}

var Upgrade_0_26_2 = Upgrade{
	UpgradeName:          "v0.26.2",
	CreateUpgradeHandler: defaultUpgradeHandler,
	StoreUpgrades:        store.StoreUpgrades{},
}

var Upgrade_0_27_0 = Upgrade{
	UpgradeName:          "v0.27.0",
	CreateUpgradeHandler: defaultUpgradeHandler,
	StoreUpgrades:        store.StoreUpgrades{},
}

var Upgrade_0_30_0 = Upgrade{
	UpgradeName:          "v0.30.0",
	CreateUpgradeHandler: defaultUpgradeHandler,
	StoreUpgrades:        store.StoreUpgrades{},
}

var Upgrade_0_30_1 = Upgrade{
	UpgradeName:          "v0.30.1",
	CreateUpgradeHandler: defaultUpgradeHandler,
	StoreUpgrades:        store.StoreUpgrades{},
}

var Upgrade_0_30_2 = Upgrade{
	UpgradeName:          "v0.30.2",
	CreateUpgradeHandler: defaultUpgradeHandler,
	StoreUpgrades:        store.StoreUpgrades{},
}

<<<<<<< HEAD
var Upgrade_remove_mint_add_rewards = Upgrade{
	UpgradeName:          "remove-mint-add-rewards",
=======

var Upgrade_0_31_0 = Upgrade{
	UpgradeName:          "v0.31.0",
	CreateUpgradeHandler: defaultUpgradeHandler,
	StoreUpgrades:        store.StoreUpgrades{},
}

var Upgrade_0_31_1 = Upgrade{
	UpgradeName:          "v0.31.1",
	CreateUpgradeHandler: defaultUpgradeHandler,
	StoreUpgrades:        store.StoreUpgrades{},
}

var Upgrade_remove_mint = Upgrade{
	UpgradeName:          "remove-mint",
>>>>>>> 332aa1ba
	CreateUpgradeHandler: defaultUpgradeHandler,
	StoreUpgrades: store.StoreUpgrades{
		Added:   []string{rewardstypes.StoreKey},
		Deleted: []string{minttypes.StoreKey},
	},
}<|MERGE_RESOLUTION|>--- conflicted
+++ resolved
@@ -161,11 +161,6 @@
 	StoreUpgrades:        store.StoreUpgrades{},
 }
 
-<<<<<<< HEAD
-var Upgrade_remove_mint_add_rewards = Upgrade{
-	UpgradeName:          "remove-mint-add-rewards",
-=======
-
 var Upgrade_0_31_0 = Upgrade{
 	UpgradeName:          "v0.31.0",
 	CreateUpgradeHandler: defaultUpgradeHandler,
@@ -178,9 +173,8 @@
 	StoreUpgrades:        store.StoreUpgrades{},
 }
 
-var Upgrade_remove_mint = Upgrade{
-	UpgradeName:          "remove-mint",
->>>>>>> 332aa1ba
+var Upgrade_remove_mint_add_rewards = Upgrade{
+	UpgradeName:          "remove-mint-add-rewards",
 	CreateUpgradeHandler: defaultUpgradeHandler,
 	StoreUpgrades: store.StoreUpgrades{
 		Added:   []string{rewardstypes.StoreKey},
