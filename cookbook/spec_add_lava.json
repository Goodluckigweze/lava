{
  "title": "Add Specs: Lava",
  "description": "Adding new specification support for relaying Lava data on Lava",
  "specs": [
    {
      "chainid": "LAV1",
      "name": "lava mainnet",
      "enabled": true,
      "reliability_threshold": 268435455,
      "compares_hashes": true,
      "finalization_criteria": 0,
      "saved_blocks": 1,
      "average_block_time": "6500",
      "allowed_block_lag_for_qos_sync": "2",
      "apis": [{
          "name": "abci_info",
          "category": {
            "deterministic": false,
            "local": false,
            "subscription": false,
            "stateful": 0
          },
          "block_parsing": {
            "parserArg": [
              ""
            ],
            "parserFunc": "EMPTY"
          },
          "compute_units": "10",
          "enabled": true,
          "apiInterfaces": [
            {
              "interface": "tendermintrpc",
              "type": "get",
              "extra_compute_units": "0"
            }
          ]
        },
        {
          "name": "abci_query",
          "category": {
            "deterministic": true,
            "local": false,
            "subscription": false,
            "stateful": 0
          },
          "block_parsing": {
            "parserArg": [
              "height",
              "=",
              "2"
            ],
            "parserFunc": "PARSE_DICTIONARY_OR_ORDERED"
          },
          "compute_units": "10",
          "enabled": true,
          "apiInterfaces": [
            {
              "interface": "tendermintrpc",
              "type": "get",
              "extra_compute_units": "0"
            }
          ]
        },
        {
          "name": "block",
          "category": {
            "deterministic": true,
            "local": false,
            "subscription": false,
            "stateful": 0
          },
          "block_parsing": {
            "parserArg": [
              "height",
              "=",
              "0"
            ],
            "parserFunc": "PARSE_DICTIONARY_OR_ORDERED"
          },
          "compute_units": "10",
          "enabled": true,
          "apiInterfaces": [
            {
              "interface": "tendermintrpc",
              "type": "get",
              "extra_compute_units": "0"
            }
          ],
          "parsing": {
            "function_template": "{\"jsonrpc\":\"2.0\",\"id\":1,\"method\":\"block\",\"params\":[\"%d\"]}",
            "function_tag": "getBlockByNumber",
            "result_parsing": {
              "parserArg": [
                "0",
                "block_id",
                "hash"
              ],
              "parserFunc": "PARSE_CANONICAL"
            }
          }
        },
        {
          "name": "block_by_hash",
          "category": {
            "deterministic": true,
            "local": false,
            "subscription": false,
            "stateful": 0
          },
          "block_parsing": {
            "parserArg": [
              ""
            ],
            "parserFunc": "EMPTY"
          },
          "compute_units": "10",
          "enabled": true,
          "apiInterfaces": [
            {
              "interface": "tendermintrpc",
              "type": "get",
              "extra_compute_units": "0"
            }
          ]
        },
        {
          "name": "block_results",
          "category": {
            "deterministic": true,
            "local": false,
            "subscription": false,
            "stateful": 0
          },
          "block_parsing": {
            "parserArg": [
              "height",
              "=",
              "0"
            ],
            "parserFunc": "PARSE_DICTIONARY_OR_ORDERED"
          },
          "compute_units": "10",
          "enabled": true,
          "apiInterfaces": [
            {
              "interface": "tendermintrpc",
              "type": "get",
              "extra_compute_units": "0"
            }
          ]
        },
        {
          "name": "block_search",
          "category": {
            "deterministic": true,
            "local": false,
            "subscription": false,
            "stateful": 0
          },
          "block_parsing": {
            "parserArg": [
              ""
            ],
            "parserFunc": "EMPTY"
          },
          "compute_units": "10",
          "enabled": true,
          "apiInterfaces": [
            {
              "interface": "tendermintrpc",
              "type": "get",
              "extra_compute_units": "0"
            }
          ]
        },
        {
          "name": "blockchain",
          "category": {
            "deterministic": true,
            "local": false,
            "subscription": false,
            "stateful": 0
          },
          "block_parsing": {
            "parserArg": [
              "maxHeight",
              "=",
              "1"
            ],
            "parserFunc": "PARSE_DICTIONARY_OR_ORDERED"
          },
          "compute_units": "10",
          "enabled": true,
          "apiInterfaces": [
            {
              "interface": "tendermintrpc",
              "type": "get",
              "extra_compute_units": "0"
            }
          ]
        },
        {
          "name": "broadcast_evidence",
          "category": {
            "deterministic": true,
            "local": false,
            "subscription": false,
            "stateful": 0
          },
          "block_parsing": {
            "parserArg": [
              ""
            ],
            "parserFunc": "EMPTY"
          },
          "compute_units": "10",
          "enabled": true,
          "apiInterfaces": [
            {
              "interface": "tendermintrpc",
              "type": "get",
              "extra_compute_units": "0"
            }
          ]
        },
        {
          "name": "broadcast_tx_async",
          "category": {
            "deterministic": true,
            "local": false,
            "subscription": false,
            "stateful": 0
          },
          "block_parsing": {
            "parserArg": [
              ""
            ],
            "parserFunc": "EMPTY"
          },
          "compute_units": "10",
          "enabled": true,
          "apiInterfaces": [
            {
              "interface": "tendermintrpc",
              "type": "get",
              "extra_compute_units": "0"
            }
          ]
        },
        {
          "name": "broadcast_tx_commit",
          "category": {
            "deterministic": true,
            "local": false,
            "subscription": false,
            "stateful": 0
          },
          "block_parsing": {
            "parserArg": [
              ""
            ],
            "parserFunc": "EMPTY"
          },
          "compute_units": "10",
          "enabled": true,
          "apiInterfaces": [
            {
              "interface": "tendermintrpc",
              "type": "get",
              "extra_compute_units": "0"
            }
          ]
        },
        {
          "name": "broadcast_tx_sync",
          "category": {
            "deterministic": true,
            "local": false,
            "subscription": false,
            "stateful": 0
          },
          "block_parsing": {
            "parserArg": [
              ""
            ],
            "parserFunc": "EMPTY"
          },
          "compute_units": "10",
          "enabled": true,
          "apiInterfaces": [
            {
              "interface": "tendermintrpc",
              "type": "get",
              "extra_compute_units": "0"
            }
          ]
        },
        {
          "name": "check_tx",
          "category": {
            "deterministic": true,
            "local": false,
            "subscription": false,
            "stateful": 0
          },
          "block_parsing": {
            "parserArg": [
              ""
            ],
            "parserFunc": "EMPTY"
          },
          "compute_units": "10",
          "enabled": true,
          "apiInterfaces": [
            {
              "interface": "tendermintrpc",
              "type": "get",
              "extra_compute_units": "0"
            }
          ]
        },
        {
          "name": "commit",
          "category": {
            "deterministic": true,
            "local": false,
            "subscription": false,
            "stateful": 0
          },
          "block_parsing": {
            "parserArg": [
              "height",
              "=",
              "0"
            ],
            "parserFunc": "PARSE_DICTIONARY_OR_ORDERED"
          },
          "compute_units": "10",
          "enabled": true,
          "apiInterfaces": [
            {
              "interface": "tendermintrpc",
              "type": "get",
              "extra_compute_units": "0"
            }
          ]
        },
        {
          "name": "consensus_params",
          "category": {
            "deterministic": true,
            "local": false,
            "subscription": false,
            "stateful": 0
          },
          "block_parsing": {
            "parserArg": [
              "height",
              "=",
              "0"
            ],
            "parserFunc": "PARSE_DICTIONARY_OR_ORDERED"
          },
          "compute_units": "10",
          "enabled": true,
          "apiInterfaces": [
            {
              "interface": "tendermintrpc",
              "type": "get",
              "extra_compute_units": "0"
            }
          ]
        },
        {
          "name": "consensus_state",
          "category": {
            "deterministic": true,
            "local": false,
            "subscription": false,
            "stateful": 0
          },
          "block_parsing": {
            "parserArg": [
              ""
            ],
            "parserFunc": "EMPTY"
          },
          "compute_units": "10",
          "enabled": true,
          "apiInterfaces": [
            {
              "interface": "tendermintrpc",
              "type": "get",
              "extra_compute_units": "0"
            }
          ]
        },
        {
          "name": "dump_consensus_state",
          "category": {
            "deterministic": true,
            "local": false,
            "subscription": false,
            "stateful": 0
          },
          "block_parsing": {
            "parserArg": [
              ""
            ],
            "parserFunc": "EMPTY"
          },
          "compute_units": "10",
          "enabled": true,
          "apiInterfaces": [
            {
              "interface": "tendermintrpc",
              "type": "get",
              "extra_compute_units": "0"
            }
          ]
        },
        {
          "name": "genesis",
          "category": {
            "deterministic": true,
            "local": false,
            "subscription": false,
            "stateful": 0
          },
          "block_parsing": {
            "parserArg": [
              ""
            ],
            "parserFunc": "EMPTY"
          },
          "compute_units": "10",
          "enabled": true,
          "apiInterfaces": [
            {
              "interface": "tendermintrpc",
              "type": "get",
              "extra_compute_units": "0"
            }
          ]
        },
        {
          "name": "genesis_chunked",
          "category": {
            "deterministic": true,
            "local": false,
            "subscription": false,
            "stateful": 0
          },
          "block_parsing": {
            "parserArg": [
              ""
            ],
            "parserFunc": "EMPTY"
          },
          "compute_units": "10",
          "enabled": true,
          "apiInterfaces": [
            {
              "interface": "tendermintrpc",
              "type": "get",
              "extra_compute_units": "0"
            }
          ]
        },
        {
          "name": "health",
          "category": {
            "deterministic": true,
            "local": false,
            "subscription": false,
            "stateful": 0
          },
          "block_parsing": {
            "parserArg": [
              ""
            ],
            "parserFunc": "EMPTY"
          },
          "compute_units": "10",
          "enabled": true,
          "apiInterfaces": [
            {
              "interface": "tendermintrpc",
              "type": "get",
              "extra_compute_units": "0"
            }
          ]
        },
        {
          "name": "net_info",
          "category": {
            "deterministic": true,
            "local": false,
            "subscription": false,
            "stateful": 0
          },
          "block_parsing": {
            "parserArg": [
              ""
            ],
            "parserFunc": "EMPTY"
          },
          "compute_units": "10",
          "enabled": true,
          "apiInterfaces": [
            {
              "interface": "tendermintrpc",
              "type": "get",
              "extra_compute_units": "0"
            }
          ]
        },
        {
          "name": "num_unconfirmed_txs",
          "category": {
            "deterministic": true,
            "local": false,
            "subscription": false,
            "stateful": 0
          },
          "block_parsing": {
            "parserArg": [
              ""
            ],
            "parserFunc": "EMPTY"
          },
          "compute_units": "10",
          "enabled": true,
          "apiInterfaces": [
            {
              "interface": "tendermintrpc",
              "type": "get",
              "extra_compute_units": "0"
            }
          ]
        },
        {
          "name": "status",
          "category": {
            "deterministic": false,
            "local": false,
            "subscription": false,
            "stateful": 0
          },
          "block_parsing": {
            "parserArg": [
              ""
            ],
            "parserFunc": "EMPTY"
          },
          "compute_units": "10",
          "enabled": true,
          "apiInterfaces": [
            {
              "interface": "tendermintrpc",
              "type": "get",
              "extra_compute_units": "0"
            }
          ],
          "parsing": {
            "function_tag": "getBlockNumber",
            "function_template": "{\"jsonrpc\":\"2.0\",\"method\":\"status\",\"params\":[],\"id\":1}",
            "result_parsing": {
              "parserArg": [
                "0",
                "sync_info",
                "latest_block_height"
              ],
              "parserFunc": "PARSE_CANONICAL"
            }
          }
        },
        {
          "name": "subscribe",
          "category": {
            "deterministic": true,
            "local": false,
            "subscription": false,
            "stateful": 0
          },
          "block_parsing": {
            "parserArg": [
              ""
            ],
            "parserFunc": "EMPTY"
          },
          "compute_units": "10",
          "enabled": true,
          "apiInterfaces": [
            {
              "interface": "tendermintrpc",
              "type": "get",
              "extra_compute_units": "0"
            }
          ]
        },
        {
          "name": "tx",
          "category": {
            "deterministic": true,
            "local": false,
            "subscription": false,
            "stateful": 0
          },
          "block_parsing": {
            "parserArg": [
              ""
            ],
            "parserFunc": "EMPTY"
          },
          "compute_units": "10",
          "enabled": true,
          "apiInterfaces": [
            {
              "interface": "tendermintrpc",
              "type": "get",
              "extra_compute_units": "0"
            }
          ]
        },
        {
          "name": "tx_search",
          "category": {
            "deterministic": true,
            "local": false,
            "subscription": false,
            "stateful": 0
          },
          "block_parsing": {
            "parserArg": [
              ""
            ],
            "parserFunc": "EMPTY"
          },
          "compute_units": "10",
          "enabled": true,
          "apiInterfaces": [
            {
              "interface": "tendermintrpc",
              "type": "get",
              "extra_compute_units": "0"
            }
          ]
        },
        {
          "name": "unconfirmed_txs",
          "category": {
            "deterministic": true,
            "local": false,
            "subscription": false,
            "stateful": 0
          },
          "block_parsing": {
            "parserArg": [
              ""
            ],
            "parserFunc": "EMPTY"
          },
          "compute_units": "10",
          "enabled": true,
          "apiInterfaces": [
            {
              "interface": "tendermintrpc",
              "type": "get",
              "extra_compute_units": "0"
            }
          ]
        },
        {
          "name": "unsubscribe",
          "category": {
            "deterministic": true,
            "local": false,
            "subscription": false,
            "stateful": 0
          },
          "block_parsing": {
            "parserArg": [
              ""
            ],
            "parserFunc": "EMPTY"
          },
          "compute_units": "10",
          "enabled": true,
          "apiInterfaces": [
            {
              "interface": "tendermintrpc",
              "type": "get",
              "extra_compute_units": "0"
            }
          ]
        },
        {
          "name": "unsubscribe_all",
          "category": {
            "deterministic": true,
            "local": false,
            "subscription": false,
            "stateful": 0
          },
          "block_parsing": {
            "parserArg": [
              ""
            ],
            "parserFunc": "EMPTY"
          },
          "compute_units": "10",
          "enabled": true,
          "apiInterfaces": [
            {
              "interface": "tendermintrpc",
              "type": "get",
              "extra_compute_units": "0"
            }
          ]
        },
        {
          "name": "validators",
          "category": {
            "deterministic": true,
            "local": false,
            "subscription": false,
            "stateful": 0
          },
          "block_parsing": {
            "parserArg": [
              "height",
              "=",
              "0"
            ],
            "parserFunc": "PARSE_DICTIONARY_OR_ORDERED"
          },
          "compute_units": "10",
          "enabled": true,
          "apiInterfaces": [
            {
              "interface": "tendermintrpc",
              "type": "get",
              "extra_compute_units": "0"
            }
          ]
        },
        {
          "name": "/node_info",
          "category": {
            "deterministic": false,
            "local": false,
            "subscription": false,
            "stateful": 0
          },
          "block_parsing": {
            "parserArg": [
              ""
            ],
            "parserFunc": "EMPTY"
          },
          "compute_units": "10",
          "enabled": true,
          "apiInterfaces": [
            {
              "interface": "rest",
              "type": "get",
              "extra_compute_units": "0"
            }
          ]
        },
        {
          "name": "/syncing",
          "category": {
            "deterministic": false,
            "local": false,
            "subscription": false,
            "stateful": 0
          },
          "block_parsing": {
            "parserArg": [
              ""
            ],
            "parserFunc": "EMPTY"
          },
          "compute_units": "10",
          "enabled": true,
          "apiInterfaces": [
            {
              "interface": "rest",
              "type": "get",
              "extra_compute_units": "0"
            }
          ]
        },
        {
          "name": "/blocks/latest",
          "category": {
            "deterministic": true,
            "local": false,
            "subscription": false,
            "stateful": 0
          },
          "block_parsing": {
            "parserArg": [
              "latest"
            ],
            "parserFunc": "DEFAULT"
          },
          "compute_units": "10",
          "enabled": true,
          "apiInterfaces": [
            {
              "interface": "rest",
              "type": "get",
              "extra_compute_units": "0"
            }
          ],
          "parsing": {
            "function_template": "/blocks/latest",
            "function_tag": "getBlockNumber",
            "result_parsing": {
              "parserArg": [
                "0",
                "block",
                "header",
                "height"
              ],
              "parserFunc": "PARSE_CANONICAL"
            }
          }
        },
        {
          "name": "/blocks/{height}",
          "category": {
            "deterministic": true,
            "local": false,
            "subscription": false,
            "stateful": 0
          },
          "block_parsing": {
            "parserArg": [
              "0"
            ],
            "parserFunc": "PARSE_BY_ARG"
          },
          "compute_units": "10",
          "enabled": true,
          "apiInterfaces": [
            {
              "interface": "rest",
              "type": "get",
              "extra_compute_units": "0"
            }
          ],
          "parsing": {
            "function_template": "/blocks/%d",
            "function_tag": "getBlockByNumber",
            "result_parsing": {
              "parserArg": [
                "0",
                "block_id",
                "hash"
              ],
              "parserFunc": "PARSE_CANONICAL"
            }
          }
        },
        {
          "name": "/validatorsets/latest",
          "category": {
            "deterministic": true,
            "local": false,
            "subscription": false,
            "stateful": 0
          },
          "block_parsing": {
            "parserArg": [
              "latest"
            ],
            "parserFunc": "DEFAULT"
          },
          "compute_units": "10",
          "enabled": true,
          "apiInterfaces": [
            {
              "interface": "rest",
              "type": "get",
              "extra_compute_units": "0"
            }
          ]
        },
        {
          "name": "/validatorsets/{height}",
          "category": {
            "deterministic": true,
            "local": false,
            "subscription": false,
            "stateful": 0
          },
          "block_parsing": {
            "parserArg": [
              "0"
            ],
            "parserFunc": "PARSE_BY_ARG"
          },
          "compute_units": "10",
          "enabled": true,
          "apiInterfaces": [
            {
              "interface": "rest",
              "type": "get",
              "extra_compute_units": "0"
            }
          ]
        },
        {
          "name": "/txs",
          "category": {
            "deterministic": false,
            "local": false,
            "subscription": false,
            "stateful": 0
          },
          "block_parsing": {
            "parserArg": [
              ""
            ],
            "parserFunc": "EMPTY"
          },
          "compute_units": "10",
          "enabled": false,
          "apiInterfaces": [
            {
              "interface": "rest",
              "type": "post",
              "extra_compute_units": "0"
            }
          ]
        },
        {
          "name": "/staking/delegators/{delegatorAddr}/delegations",
          "category": {
            "deterministic": false,
            "local": false,
            "subscription": false,
            "stateful": 0
          },
          "block_parsing": {
            "parserArg": [
              ""
            ],
            "parserFunc": "EMPTY"
          },
          "compute_units": "10",
          "enabled": true,
          "apiInterfaces": [
            {
              "interface": "rest",
              "type": "post",
              "extra_compute_units": "0"
            }
          ]
        },
        {
          "name": "/staking/delegators/{delegatorAddr}/unbonding_delegations",
          "category": {
            "deterministic": false,
            "local": false,
            "subscription": false,
            "stateful": 0
          },
          "block_parsing": {
            "parserArg": [
              ""
            ],
            "parserFunc": "EMPTY"
          },
          "compute_units": "10",
          "enabled": true,
          "apiInterfaces": [
            {
              "interface": "rest",
              "type": "post",
              "extra_compute_units": "0"
            }
          ]
        },{
          "name": "/cosmos/base/tendermint/v1beta1/validatorsets/latest",
          "category": {
            "deterministic": true,
            "local": false,
            "subscription": false,
            "stateful": 0
          },
          "block_parsing": {
            "parserArg": [
            "latest"
            ],
            "parserFunc": "DEFAULT"
          },
          "compute_units": "10",
          "enabled": true,
          "apiInterfaces": [
            {
            "interface": "rest",
            "type": "get",
            "extra_compute_units": "0"
            }
          ]
          },{
          "name": "/cosmos/mint/v1beta1/inflation",
          "category": {
            "deterministic": true,
            "local": false,
            "subscription": false,
            "stateful": 0
          },
          "block_parsing": {
            "parserArg": [
            "latest"
            ],
            "parserFunc": "DEFAULT"
          },
          "compute_units": "10",
          "enabled": true,
          "apiInterfaces": [
            {
            "interface": "rest",
            "type": "get",
            "extra_compute_units": "0"
            }
          ]
          },{
          "name": "/ibc/apps/interchain_accounts/controller/v1/params",
          "category": {
            "deterministic": true,
            "local": false,
            "subscription": false,
            "stateful": 0
          },
          "block_parsing": {
            "parserArg": [
            ""
            ],
            "parserFunc": "EMPTY"
          },
          "compute_units": "10",
          "enabled": false,
          "apiInterfaces": [
            {
            "interface": "rest",
            "type": "get",
            "extra_compute_units": "0"
            }
          ]
          },{
          "name": "/ibc/core/connection/v1/client_connections/{client_id}",
          "category": {
            "deterministic": true,
            "local": false,
            "subscription": false,
            "stateful": 0
          },
          "block_parsing": {
            "parserArg": [
            ""
            ],
            "parserFunc": "EMPTY"
          },
          "compute_units": "10",
          "enabled": false,
          "apiInterfaces": [
            {
            "interface": "rest",
            "type": "get",
            "extra_compute_units": "0"
            }
          ]
          },{
          "name": "/cosmos/auth/v1beta1/params",
          "category": {
            "deterministic": true,
            "local": false,
            "subscription": false,
            "stateful": 0
          },
          "block_parsing": {
            "parserArg": [
            "latest"
            ],
            "parserFunc": "DEFAULT"
          },
          "compute_units": "10",
          "enabled": true,
          "apiInterfaces": [
            {
            "interface": "rest",
            "type": "get",
            "extra_compute_units": "0"
            }
          ]
          },{
          "name": "/cosmos/bank/v1beta1/supply/{denom}",
          "category": {
            "deterministic": true,
            "local": false,
            "subscription": false,
            "stateful": 0
          },
          "block_parsing": {
            "parserArg": [
            "latest"
            ],
            "parserFunc": "DEFAULT"
          },
          "compute_units": "10",
          "enabled": true,
          "apiInterfaces": [
            {
            "interface": "rest",
            "type": "get",
            "extra_compute_units": "0"
            }
          ]
          },{
          "name": "/cosmos/distribution/v1beta1/delegators/{delegator_address}/withdraw_address",
          "category": {
            "deterministic": true,
            "local": false,
            "subscription": false,
            "stateful": 0
          },
          "block_parsing": {
            "parserArg": [
            "latest"
            ],
            "parserFunc": "DEFAULT"
          },
          "compute_units": "10",
          "enabled": true,
          "apiInterfaces": [
            {
            "interface": "rest",
            "type": "get",
            "extra_compute_units": "0"
            }
          ]
          },{
          "name": "/cosmos/mint/v1beta1/params",
          "category": {
            "deterministic": true,
            "local": false,
            "subscription": false,
            "stateful": 0
          },
          "block_parsing": {
            "parserArg": [
            "latest"
            ],
            "parserFunc": "DEFAULT"
          },
          "compute_units": "10",
          "enabled": true,
          "apiInterfaces": [
            {
            "interface": "rest",
            "type": "get",
            "extra_compute_units": "0"
            }
          ]
          },{
          "name": "/cosmos/staking/v1beta1/validators/{validator_addr}",
          "category": {
            "deterministic": true,
            "local": false,
            "subscription": false,
            "stateful": 0
          },
          "block_parsing": {
            "parserArg": [
            "latest"
            ],
            "parserFunc": "DEFAULT"
          },
          "compute_units": "10",
          "enabled": true,
          "apiInterfaces": [
            {
            "interface": "rest",
            "type": "get",
            "extra_compute_units": "0"
            }
          ]
          },{
          "name": "/ibc/apps/transfer/v1/denom_hashes/{trace}",
          "category": {
            "deterministic": true,
            "local": false,
            "subscription": false,
            "stateful": 0
          },
          "block_parsing": {
            "parserArg": [
            ""
            ],
            "parserFunc": "EMPTY"
          },
          "compute_units": "10",
          "enabled": false,
          "apiInterfaces": [
            {
            "interface": "rest",
            "type": "get",
            "extra_compute_units": "0"
            }
          ]
          },{
          "name": "/ibc/client/v1/params",
          "category": {
            "deterministic": true,
            "local": false,
            "subscription": false,
            "stateful": 0
          },
          "block_parsing": {
            "parserArg": [
            ""
            ],
            "parserFunc": "EMPTY"
          },
          "compute_units": "10",
          "enabled": false,
          "apiInterfaces": [
            {
            "interface": "rest",
            "type": "get",
            "extra_compute_units": "0"
            }
          ]
          },{
          "name": "/cosmos/distribution/v1beta1/validators/{validator_address}/slashes",
          "category": {
            "deterministic": true,
            "local": false,
            "subscription": false,
            "stateful": 0
          },
          "block_parsing": {
            "parserArg": [
            "latest"
            ],
            "parserFunc": "DEFAULT"
          },
          "compute_units": "10",
          "enabled": true,
          "apiInterfaces": [
            {
            "interface": "rest",
            "type": "get",
            "extra_compute_units": "0"
            }
          ]
          },{
          "name": "/cosmos/gov/v1beta1/proposals/{proposal_id}/deposits/{depositor}",
          "category": {
            "deterministic": true,
            "local": false,
            "subscription": false,
            "stateful": 0
          },
          "block_parsing": {
            "parserArg": [
            ""
            ],
            "parserFunc": "EMPTY"
          },
          "compute_units": "10",
          "enabled": true,
          "apiInterfaces": [
            {
            "interface": "rest",
            "type": "get",
            "extra_compute_units": "0"
            }
          ]
          },{
          "name": "/cosmos/tx/v1beta1/txs",
          "category": {
            "deterministic": false,
            "local": false,
            "subscription": false,
            "stateful": 0
          },
          "block_parsing": {
            "parserArg": [
            ""
            ],
            "parserFunc": "EMPTY"
          },
          "compute_units": "10",
          "enabled": true,
          "apiInterfaces": [
            {
            "interface": "rest",
            "type": "get",
            "extra_compute_units": "0"
            },
            {
              "interface": "rest",
              "type": "post",
              "extra_compute_units": "0"
            }
          ]
          },{
          "name": "/cosmos/base/tendermint/v1beta1/blocks/latest",
          "category": {
            "deterministic": true,
            "local": false,
            "subscription": false,
            "stateful": 0
          },
          "block_parsing": {
            "parserArg": [
            "latest"
            ],
            "parserFunc": "DEFAULT"
          },
          "compute_units": "10",
          "enabled": true,
          "apiInterfaces": [
            {
            "interface": "rest",
            "type": "get",
            "extra_compute_units": "0"
            }
          ]
          },{
          "name": "/cosmos/slashing/v1beta1/params",
          "category": {
            "deterministic": true,
            "local": false,
            "subscription": false,
            "stateful": 0
          },
          "block_parsing": {
            "parserArg": [
            "latest"
            ],
            "parserFunc": "DEFAULT"
          },
          "compute_units": "10",
          "enabled": true,
          "apiInterfaces": [
            {
            "interface": "rest",
            "type": "get",
            "extra_compute_units": "0"
            }
          ]
          },{
          "name": "/cosmos/tx/v1beta1/simulate",
          "category": {
            "deterministic": false,
            "local": false,
            "subscription": false,
            "stateful": 0
          },
          "block_parsing": {
            "parserArg": [
            ""
            ],
            "parserFunc": "EMPTY"
          },
          "compute_units": "10",
          "enabled": true,
          "apiInterfaces": [
            {
            "interface": "rest",
            "type": "post",
            "extra_compute_units": "0"
            }
          ]
          },{
          "name": "/ibc/apps/transfer/v1/params",
          "category": {
            "deterministic": true,
            "local": false,
            "subscription": false,
            "stateful": 0
          },
          "block_parsing": {
            "parserArg": [
            ""
            ],
            "parserFunc": "EMPTY"
          },
          "compute_units": "10",
          "enabled": false,
          "apiInterfaces": [
            {
            "interface": "rest",
            "type": "get",
            "extra_compute_units": "0"
            }
          ]
          },{
          "name": "/lavanet/lava/pairing/client_payment_storage",
          "category": {
            "deterministic": true,
            "local": false,
            "subscription": false,
            "stateful": 0
          },
          "block_parsing": {
            "parserArg": [
            "latest"
            ],
            "parserFunc": "DEFAULT"
          },
          "compute_units": "10",
          "enabled": true,
          "apiInterfaces": [
            {
            "interface": "rest",
            "type": "get",
            "extra_compute_units": "0"
            }
          ]
          },{
          "name": "/lavanet/lava/pairing/user_entry/{address}/{chainID}",
          "category": {
            "deterministic": true,
            "local": false,
            "subscription": false,
            "stateful": 0
          },
          "block_parsing": {
            "parserArg": [
            ""
            ],
            "parserFunc": "EMPTY"
          },
          "compute_units": "10",
          "enabled": true,
          "apiInterfaces": [
            {
            "interface": "rest",
            "type": "get",
            "extra_compute_units": "0"
            }
          ]
          },{
          "name": "/cosmos/feegrant/v1beta1/issued/{granter}",
          "category": {
            "deterministic": true,
            "local": false,
            "subscription": false,
            "stateful": 0
          },
          "block_parsing": {
            "parserArg": [
            "latest"
            ],
            "parserFunc": "DEFAULT"
          },
          "compute_units": "10",
          "enabled": true,
          "apiInterfaces": [
            {
            "interface": "rest",
            "type": "get",
            "extra_compute_units": "0"
            }
          ]
          },{
          "name": "/cosmos/gov/v1beta1/proposals/{proposal_id}/votes",
          "category": {
            "deterministic": true,
            "local": false,
            "subscription": false,
            "stateful": 0
          },
          "block_parsing": {
            "parserArg": [
            "latest"
            ],
            "parserFunc": "DEFAULT"
          },
          "compute_units": "10",
          "enabled": true,
          "apiInterfaces": [
            {
            "interface": "rest",
            "type": "get",
            "extra_compute_units": "0"
            }
          ]
          },{
          "name": "/cosmos/staking/v1beta1/delegations/{delegator_addr}",
          "category": {
            "deterministic": true,
            "local": false,
            "subscription": false,
            "stateful": 0
          },
          "block_parsing": {
            "parserArg": [
            "latest"
            ],
            "parserFunc": "DEFAULT"
          },
          "compute_units": "10",
          "enabled": true,
          "apiInterfaces": [
            {
            "interface": "rest",
            "type": "get",
            "extra_compute_units": "0"
            }
          ]
          },{
          "name": "/lavanet/lava/conflict/params",
          "category": {
            "deterministic": true,
            "local": false,
            "subscription": false,
            "stateful": 0
          },
          "block_parsing": {
            "parserArg": [
            "latest"
            ],
            "parserFunc": "DEFAULT"
          },
          "compute_units": "10",
          "enabled": true,
          "apiInterfaces": [
            {
            "interface": "rest",
            "type": "get",
            "extra_compute_units": "0"
            }
          ]
          },{
          "name": "/lavanet/lava/pairing/verify_pairing/{chainID}/{client}/{provider}/{block}",
          "category": {
            "deterministic": true,
            "local": false,
            "subscription": false,
            "stateful": 0
          },
          "block_parsing": {
            "parserArg": [
            "3"
            ],
            "parserFunc": "PARSE_BY_ARG"
          },
          "compute_units": "10",
          "enabled": true,
          "apiInterfaces": [
            {
            "interface": "rest",
            "type": "get",
            "extra_compute_units": "0"
            }
          ]
          },{
          "name": "/cosmos/bank/v1beta1/supply",
          "category": {
            "deterministic": true,
            "local": false,
            "subscription": false,
            "stateful": 0
          },
          "block_parsing": {
            "parserArg": [
            "latest"
            ],
            "parserFunc": "DEFAULT"
          },
          "compute_units": "10",
          "enabled": true,
          "apiInterfaces": [
            {
            "interface": "rest",
            "type": "get",
            "extra_compute_units": "0"
            }
          ]
          },{
          "name": "/cosmos/distribution/v1beta1/community_pool",
          "category": {
            "deterministic": true,
            "local": false,
            "subscription": false,
            "stateful": 0
          },
          "block_parsing": {
            "parserArg": [
            "latest"
            ],
            "parserFunc": "DEFAULT"
          },
          "compute_units": "10",
          "enabled": true,
          "apiInterfaces": [
            {
            "interface": "rest",
            "type": "get",
            "extra_compute_units": "0"
            }
          ]
          },{
          "name": "/cosmos/distribution/v1beta1/delegators/{delegator_address}/rewards/{validator_address}",
          "category": {
            "deterministic": true,
            "local": false,
            "subscription": false,
            "stateful": 0
          },
          "block_parsing": {
            "parserArg": [
            "latest"
            ],
            "parserFunc": "DEFAULT"
          },
          "compute_units": "10",
          "enabled": true,
          "apiInterfaces": [
            {
            "interface": "rest",
            "type": "get",
            "extra_compute_units": "0"
            }
          ]
          },{
          "name": "/ibc/core/channel/v1/channels/{channel_id}/ports/{port_id}/client_state",
          "category": {
            "deterministic": true,
            "local": false,
            "subscription": false,
            "stateful": 0
          },
          "block_parsing": {
            "parserArg": [
            ""
            ],
            "parserFunc": "EMPTY"
          },
          "compute_units": "10",
          "enabled": false,
          "apiInterfaces": [
            {
            "interface": "rest",
            "type": "get",
            "extra_compute_units": "0"
            }
          ]
          },{
          "name": "/cosmos/slashing/v1beta1/signing_infos/{cons_address}",
          "category": {
            "deterministic": true,
            "local": false,
            "subscription": false,
            "stateful": 0
          },
          "block_parsing": {
            "parserArg": [
            "latest"
            ],
            "parserFunc": "DEFAULT"
          },
          "compute_units": "10",
          "enabled": true,
          "apiInterfaces": [
            {
            "interface": "rest",
            "type": "get",
            "extra_compute_units": "0"
            }
          ]
          },{
          "name": "/ibc/core/client/v1/upgraded_consensus_states",
          "category": {
            "deterministic": true,
            "local": false,
            "subscription": false,
            "stateful": 0
          },
          "block_parsing": {
            "parserArg": [
            ""
            ],
            "parserFunc": "EMPTY"
          },
          "compute_units": "10",
          "enabled": false,
          "apiInterfaces": [
            {
            "interface": "rest",
            "type": "get",
            "extra_compute_units": "0"
            }
          ]
          },{
          "name": "/cosmos/bank/v1beta1/balances/{address}",
          "category": {
            "deterministic": true,
            "local": false,
            "subscription": false,
            "stateful": 0
          },
          "block_parsing": {
            "parserArg": [
            "latest"
            ],
            "parserFunc": "DEFAULT"
          },
          "compute_units": "10",
          "enabled": true,
          "apiInterfaces": [
            {
            "interface": "rest",
            "type": "get",
            "extra_compute_units": "0"
            }
          ]
          },{
          "name": "/cosmos/staking/v1beta1/params",
          "category": {
            "deterministic": true,
            "local": false,
            "subscription": false,
            "stateful": 0
          },
          "block_parsing": {
            "parserArg": [
            "latest"
            ],
            "parserFunc": "DEFAULT"
          },
          "compute_units": "10",
          "enabled": true,
          "apiInterfaces": [
            {
            "interface": "rest",
            "type": "get",
            "extra_compute_units": "0"
            }
          ]
          },{
          "name": "/ibc/core/channel/v1/channels/{channel_id}/ports/{port_id}/packet_commitments/{sequence}",
          "category": {
            "deterministic": true,
            "local": false,
            "subscription": false,
            "stateful": 0
          },
          "block_parsing": {
            "parserArg": [
            ""
            ],
            "parserFunc": "EMPTY"
          },
          "compute_units": "10",
          "enabled": false,
          "apiInterfaces": [
            {
            "interface": "rest",
            "type": "get",
            "extra_compute_units": "0"
            }
          ]
          },{
          "name": "/lavanet/lava/epochstorage/stake_storage/{index}",
          "category": {
            "deterministic": true,
            "local": false,
            "subscription": false,
            "stateful": 0
          },
          "block_parsing": {
            "parserArg": [
            "latest"
            ],
            "parserFunc": "DEFAULT"
          },
          "compute_units": "10",
          "enabled": true,
          "apiInterfaces": [
            {
            "interface": "rest",
            "type": "get",
            "extra_compute_units": "0"
            }
          ]
          },{
          "name": "/cosmos/gov/v1beta1/params/{params_type}",
          "category": {
            "deterministic": true,
            "local": false,
            "subscription": false,
            "stateful": 0
          },
          "block_parsing": {
            "parserArg": [
            "latest"
            ],
            "parserFunc": "DEFAULT"
          },
          "compute_units": "10",
          "enabled": true,
          "apiInterfaces": [
            {
            "interface": "rest",
            "type": "get",
            "extra_compute_units": "0"
            }
          ]
          },{
          "name": "/cosmos/mint/v1beta1/annual_provisions",
          "category": {
            "deterministic": true,
            "local": false,
            "subscription": false,
            "stateful": 0
          },
          "block_parsing": {
            "parserArg": [
            "latest"
            ],
            "parserFunc": "DEFAULT"
          },
          "compute_units": "10",
          "enabled": true,
          "apiInterfaces": [
            {
            "interface": "rest",
            "type": "get",
            "extra_compute_units": "0"
            }
          ]
          },{
          "name": "/ibc/core/connection/v1/connections/{connection_id}/client_state",
          "category": {
            "deterministic": true,
            "local": false,
            "subscription": false,
            "stateful": 0
          },
          "block_parsing": {
            "parserArg": [
            ""
            ],
            "parserFunc": "EMPTY"
          },
          "compute_units": "10",
          "enabled": false,
          "apiInterfaces": [
            {
            "interface": "rest",
            "type": "get",
            "extra_compute_units": "0"
            }
          ]
          },{
          "name": "/cosmos/base/tendermint/v1beta1/blocks/{height}",
          "category": {
            "deterministic": true,
            "local": false,
            "subscription": false,
            "stateful": 0
          },
          "block_parsing": {
            "parserArg": [
            "0"
            ],
            "parserFunc": "PARSE_BY_ARG"
          },
          "compute_units": "10",
          "enabled": true,
          "apiInterfaces": [
            {
            "interface": "rest",
            "type": "get",
            "extra_compute_units": "0"
            }
          ]
          },{
          "name": "/cosmos/distribution/v1beta1/delegators/{delegator_address}/validators",
          "category": {
            "deterministic": true,
            "local": false,
            "subscription": false,
            "stateful": 0
          },
          "block_parsing": {
            "parserArg": [
            "latest"
            ],
            "parserFunc": "DEFAULT"
          },
          "compute_units": "10",
          "enabled": true,
          "apiInterfaces": [
            {
            "interface": "rest",
            "type": "get",
            "extra_compute_units": "0"
            }
          ]
          },{
          "name": "/cosmos/staking/v1beta1/delegators/{delegator_addr}/validators",
          "category": {
            "deterministic": true,
            "local": false,
            "subscription": false,
            "stateful": 0
          },
          "block_parsing": {
            "parserArg": [
            "latest"
            ],
            "parserFunc": "DEFAULT"
          },
          "compute_units": "10",
          "enabled": true,
          "apiInterfaces": [
            {
            "interface": "rest",
            "type": "get",
            "extra_compute_units": "0"
            }
          ]
          },{
          "name": "/ibc/core/channel/v1/connections/{connection}/channels",
          "category": {
            "deterministic": true,
            "local": false,
            "subscription": false,
            "stateful": 0
          },
          "block_parsing": {
            "parserArg": [
            ""
            ],
            "parserFunc": "EMPTY"
          },
          "compute_units": "10",
          "enabled": false,
          "apiInterfaces": [
            {
            "interface": "rest",
            "type": "get",
            "extra_compute_units": "0"
            }
          ]
          },{
          "name": "/ibc/core/client/v1/consensus_states/{client_id}/revision/{revision_number}/height/{revision_height}",
          "category": {
            "deterministic": true,
            "local": false,
            "subscription": false,
            "stateful": 0
          },
          "block_parsing": {
            "parserArg": [
            ""
            ],
            "parserFunc": "EMPTY"
          },
          "compute_units": "10",
          "enabled": false,
          "apiInterfaces": [
            {
            "interface": "rest",
            "type": "get",
            "extra_compute_units": "0"
            }
          ]
          },{
          "name": "/lavanet/lava/pairing/providers/{chainID}",
          "category": {
            "deterministic": true,
            "local": false,
            "subscription": false,
            "stateful": 0
          },
          "block_parsing": {
            "parserArg": [
            "latest"
            ],
            "parserFunc": "DEFAULT"
          },
          "compute_units": "10",
          "enabled": true,
          "apiInterfaces": [
            {
            "interface": "rest",
            "type": "get",
            "extra_compute_units": "0"
            }
          ]
          },{
          "name": "/cosmos/staking/v1beta1/delegators/{delegator_addr}/redelegations",
          "category": {
            "deterministic": true,
            "local": false,
            "subscription": false,
            "stateful": 0
          },
          "block_parsing": {
            "parserArg": [
            "latest"
            ],
            "parserFunc": "DEFAULT"
          },
          "compute_units": "10",
          "enabled": true,
          "apiInterfaces": [
            {
            "interface": "rest",
            "type": "get",
            "extra_compute_units": "0"
            }
          ]
          },{
          "name": "/cosmos/staking/v1beta1/historical_info/{height}",
          "category": {
            "deterministic": true,
            "local": false,
            "subscription": false,
            "stateful": 0
          },
          "block_parsing": {
            "parserArg": [
            "0"
            ],
            "parserFunc": "PARSE_BY_ARG"
          },
          "compute_units": "10",
          "enabled": true,
          "apiInterfaces": [
            {
            "interface": "rest",
            "type": "get",
            "extra_compute_units": "0"
            }
          ]
          },{
          "name": "/ibc/core/channel/v1/channels/{channel_id}/ports/{port_id}/packet_commitments",
          "category": {
            "deterministic": true,
            "local": false,
            "subscription": false,
            "stateful": 0
          },
          "block_parsing": {
            "parserArg": [
            ""
            ],
            "parserFunc": "EMPTY"
          },
          "compute_units": "10",
          "enabled": false,
          "apiInterfaces": [
            {
            "interface": "rest",
            "type": "get",
            "extra_compute_units": "0"
            }
          ]
          },{
          "name": "/lavanet/lava/epochstorage/epoch_details",
          "category": {
            "deterministic": true,
            "local": false,
            "subscription": false,
            "stateful": 0
          },
          "block_parsing": {
            "parserArg": [
            "latest"
            ],
            "parserFunc": "DEFAULT"
          },
          "compute_units": "10",
          "enabled": true,
          "apiInterfaces": [
            {
            "interface": "rest",
            "type": "get",
            "extra_compute_units": "0"
            }
          ]
          },{
          "name": "/lavanet/lava/pairing/unique_payment_storage_client_provider",
          "category": {
            "deterministic": true,
            "local": false,
            "subscription": false,
            "stateful": 0
          },
          "block_parsing": {
            "parserArg": [
            "latest"
            ],
            "parserFunc": "DEFAULT"
          },
          "compute_units": "10",
          "enabled": true,
          "apiInterfaces": [
            {
            "interface": "rest",
            "type": "get",
            "extra_compute_units": "0"
            }
          ]
          },{
          "name": "/cosmos/bank/v1beta1/denoms_metadata/{denom}",
          "category": {
            "deterministic": true,
            "local": false,
            "subscription": false,
            "stateful": 0
          },
          "block_parsing": {
            "parserArg": [
            "latest"
            ],
            "parserFunc": "DEFAULT"
          },
          "compute_units": "10",
          "enabled": true,
          "apiInterfaces": [
            {
            "interface": "rest",
            "type": "get",
            "extra_compute_units": "0"
            }
          ]
          },{
          "name": "/cosmos/staking/v1beta1/delegators/{delegator_addr}/unbonding_delegations",
          "category": {
            "deterministic": true,
            "local": false,
            "subscription": false,
            "stateful": 0
          },
          "block_parsing": {
            "parserArg": [
            "latest"
            ],
            "parserFunc": "DEFAULT"
          },
          "compute_units": "10",
          "enabled": true,
          "apiInterfaces": [
            {
            "interface": "rest",
            "type": "get",
            "extra_compute_units": "0"
            }
          ]
          },{
          "name": "/cosmos/upgrade/v1beta1/module_versions",
          "category": {
            "deterministic": true,
            "local": false,
            "subscription": false,
            "stateful": 0
          },
          "block_parsing": {
            "parserArg": [
            "latest"
            ],
            "parserFunc": "DEFAULT"
          },
          "compute_units": "10",
          "enabled": true,
          "apiInterfaces": [
            {
            "interface": "rest",
            "type": "get",
            "extra_compute_units": "0"
            }
          ]
          },{
          "name": "/cosmos/upgrade/v1beta1/upgraded_consensus_state/{last_height}",
          "category": {
            "deterministic": true,
            "local": false,
            "subscription": false,
            "stateful": 0
          },
          "block_parsing": {
            "parserArg": [
            "0"
            ],
            "parserFunc": "PARSE_BY_ARG"
          },
          "compute_units": "10",
          "enabled": true,
          "apiInterfaces": [
            {
            "interface": "rest",
            "type": "get",
            "extra_compute_units": "0"
            }
          ]
          },{
          "name": "/ibc/core/connection/v1/connections/{connection_id}/consensus_state/revision/{revision_number}/height/{revision_height}",
          "category": {
            "deterministic": true,
            "local": false,
            "subscription": false,
            "stateful": 0
          },
          "block_parsing": {
            "parserArg": [
            ""
            ],
            "parserFunc": "EMPTY"
          },
          "compute_units": "10",
          "enabled": false,
          "apiInterfaces": [
            {
            "interface": "rest",
            "type": "get",
            "extra_compute_units": "0"
            }
          ]
          },{
          "name": "/lavanet/lava/pairing/client_payment_storage/{index}",
          "category": {
            "deterministic": true,
            "local": false,
            "subscription": false,
            "stateful": 0
          },
          "block_parsing": {
            "parserArg": [
            "latest"
            ],
            "parserFunc": "DEFAULT"
          },
          "compute_units": "10",
          "enabled": true,
          "apiInterfaces": [
            {
            "interface": "rest",
            "type": "get",
            "extra_compute_units": "0"
            }
          ]
          },{
          "name": "/cosmos/gov/v1beta1/proposals/{proposal_id}/tally",
          "category": {
            "deterministic": true,
            "local": false,
            "subscription": false,
            "stateful": 0
          },
          "block_parsing": {
            "parserArg": [
            "latest"
            ],
            "parserFunc": "DEFAULT"
          },
          "compute_units": "10",
          "enabled": true,
          "apiInterfaces": [
            {
            "interface": "rest",
            "type": "get",
            "extra_compute_units": "0"
            }
          ]
          },{
          "name": "/cosmos/staking/v1beta1/delegators/{delegator_addr}/validators/{validator_addr}",
          "category": {
            "deterministic": true,
            "local": false,
            "subscription": false,
            "stateful": 0
          },
          "block_parsing": {
            "parserArg": [
            "latest"
            ],
            "parserFunc": "DEFAULT"
          },
          "compute_units": "10",
          "enabled": true,
          "apiInterfaces": [
            {
            "interface": "rest",
            "type": "get",
            "extra_compute_units": "0"
            }
          ]
          },{
          "name": "/cosmos/slashing/v1beta1/signing_infos",
          "category": {
            "deterministic": true,
            "local": false,
            "subscription": false,
            "stateful": 0
          },
          "block_parsing": {
            "parserArg": [
            "latest"
            ],
            "parserFunc": "DEFAULT"
          },
          "compute_units": "10",
          "enabled": true,
          "apiInterfaces": [
            {
            "interface": "rest",
            "type": "get",
            "extra_compute_units": "0"
            }
          ]
          },{
          "name": "/ibc/core/connection/v1/connections/{connection_id}",
          "category": {
            "deterministic": true,
            "local": false,
            "subscription": false,
            "stateful": 0
          },
          "block_parsing": {
            "parserArg": [
            ""
            ],
            "parserFunc": "EMPTY"
          },
          "compute_units": "10",
          "enabled": false,
          "apiInterfaces": [
            {
            "interface": "rest",
            "type": "get",
            "extra_compute_units": "0"
            }
          ]
          },{
          "name": "/lavanet/lava/pairing/epoch_payments",
          "category": {
            "deterministic": true,
            "local": false,
            "subscription": false,
            "stateful": 0
          },
          "block_parsing": {
            "parserArg": [
            "latest"
            ],
            "parserFunc": "DEFAULT"
          },
          "compute_units": "10",
          "enabled": true,
          "apiInterfaces": [
            {
            "interface": "rest",
            "type": "get",
            "extra_compute_units": "0"
            }
          ]
          },{
          "name": "/cosmos/bank/v1beta1/denoms_metadata",
          "category": {
            "deterministic": true,
            "local": false,
            "subscription": false,
            "stateful": 0
          },
          "block_parsing": {
            "parserArg": [
            "latest"
            ],
            "parserFunc": "DEFAULT"
          },
          "compute_units": "10",
          "enabled": true,
          "apiInterfaces": [
            {
            "interface": "rest",
            "type": "get",
            "extra_compute_units": "0"
            }
          ]
          },{
          "name": "/cosmos/bank/v1beta1/params",
          "category": {
            "deterministic": true,
            "local": false,
            "subscription": false,
            "stateful": 0
          },
          "block_parsing": {
            "parserArg": [
            "latest"
            ],
            "parserFunc": "DEFAULT"
          },
          "compute_units": "10",
          "enabled": true,
          "apiInterfaces": [
            {
            "interface": "rest",
            "type": "get",
            "extra_compute_units": "0"
            }
          ]
          },{
          "name": "/cosmos/distribution/v1beta1/validators/{validator_address}/commission",
          "category": {
            "deterministic": true,
            "local": false,
            "subscription": false,
            "stateful": 0
          },
          "block_parsing": {
            "parserArg": [
            "latest"
            ],
            "parserFunc": "DEFAULT"
          },
          "compute_units": "10",
          "enabled": true,
          "apiInterfaces": [
            {
            "interface": "rest",
            "type": "get",
            "extra_compute_units": "0"
            }
          ]
          },{
          "name": "/cosmos/params/v1beta1/params",
          "category": {
            "deterministic": true,
            "local": false,
            "subscription": false,
            "stateful": 0
          },
          "block_parsing": {
            "parserArg": [
            "latest"
            ],
            "parserFunc": "DEFAULT"
          },
          "compute_units": "10",
          "enabled": true,
          "apiInterfaces": [
            {
            "interface": "rest",
            "type": "get",
            "extra_compute_units": "0"
            }
          ]
          },{
          "name": "/ibc/core/client/v1/client_status/{client_id}",
          "category": {
            "deterministic": true,
            "local": false,
            "subscription": false,
            "stateful": 0
          },
          "block_parsing": {
            "parserArg": [
            ""
            ],
            "parserFunc": "EMPTY"
          },
          "compute_units": "10",
          "enabled": false,
          "apiInterfaces": [
            {
            "interface": "rest",
            "type": "get",
            "extra_compute_units": "0"
            }
          ]
          },{
          "name": "/lavanet/lava/pairing/params",
          "category": {
            "deterministic": true,
            "local": false,
            "subscription": false,
            "stateful": 0
          },
          "block_parsing": {
            "parserArg": [
            "latest"
            ],
            "parserFunc": "DEFAULT"
          },
          "compute_units": "10",
          "enabled": true,
          "apiInterfaces": [
            {
            "interface": "rest",
            "type": "get",
            "extra_compute_units": "0"
            }
          ]
          },{
          "name": "/cosmos/auth/v1beta1/accounts",
          "category": {
            "deterministic": true,
            "local": false,
            "subscription": false,
            "stateful": 0
          },
          "block_parsing": {
            "parserArg": [
            "latest"
            ],
            "parserFunc": "DEFAULT"
          },
          "compute_units": "10",
          "enabled": true,
          "apiInterfaces": [
            {
            "interface": "rest",
            "type": "get",
            "extra_compute_units": "0"
            }
          ]
          },{
          "name": "/cosmos/distribution/v1beta1/validators/{validator_address}/outstanding_rewards",
          "category": {
            "deterministic": true,
            "local": false,
            "subscription": false,
            "stateful": 0
          },
          "block_parsing": {
            "parserArg": [
            "latest"
            ],
            "parserFunc": "DEFAULT"
          },
          "compute_units": "10",
          "enabled": true,
          "apiInterfaces": [
            {
            "interface": "rest",
            "type": "get",
            "extra_compute_units": "0"
            }
          ]
          },{
          "name": "/cosmos/gov/v1beta1/proposals",
          "category": {
            "deterministic": true,
            "local": false,
            "subscription": false,
            "stateful": 0
          },
          "block_parsing": {
            "parserArg": [
            "latest"
            ],
            "parserFunc": "DEFAULT"
          },
          "compute_units": "10",
          "enabled": true,
          "apiInterfaces": [
            {
            "interface": "rest",
            "type": "get",
            "extra_compute_units": "0"
            }
          ]
          },{
          "name": "/cosmos/tx/v1beta1/txs/block/{height}",
          "category": {
            "deterministic": true,
            "local": false,
            "subscription": false,
            "stateful": 0
          },
          "block_parsing": {
            "parserArg": [
            "latest"
            ],
            "parserFunc": "DEFAULT"
          },
          "compute_units": "10",
          "enabled": true,
          "apiInterfaces": [
            {
            "interface": "rest",
            "type": "get",
            "extra_compute_units": "0"
            }
          ]
          },{
          "name": "/ibc/apps/interchain_accounts/host/v1/params",
          "category": {
            "deterministic": true,
            "local": false,
            "subscription": false,
            "stateful": 0
          },
          "block_parsing": {
            "parserArg": [
            ""
            ],
            "parserFunc": "EMPTY"
          },
          "compute_units": "10",
          "enabled": false,
          "apiInterfaces": [
            {
            "interface": "rest",
            "type": "get",
            "extra_compute_units": "0"
            }
          ]
          },{
          "name": "/ibc/core/channel/v1/channels",
          "category": {
            "deterministic": true,
            "local": false,
            "subscription": false,
            "stateful": 0
          },
          "block_parsing": {
            "parserArg": [
            ""
            ],
            "parserFunc": "EMPTY"
          },
          "compute_units": "10",
          "enabled": false,
          "apiInterfaces": [
            {
            "interface": "rest",
            "type": "get",
            "extra_compute_units": "0"
            }
          ]
          },{
          "name": "/lavanet/lava/epochstorage/stake_storage",
          "category": {
            "deterministic": true,
            "local": false,
            "subscription": false,
            "stateful": 0
          },
          "block_parsing": {
            "parserArg": [
            "latest"
            ],
            "parserFunc": "DEFAULT"
          },
          "compute_units": "10",
          "enabled": true,
          "apiInterfaces": [
            {
            "interface": "rest",
            "type": "get",
            "extra_compute_units": "0"
            }
          ]
          },{
          "name": "/cosmos/auth/v1beta1/accounts/{address}",
          "category": {
            "deterministic": true,
            "local": false,
            "subscription": false,
            "stateful": 0
          },
          "block_parsing": {
            "parserArg": [
            "latest"
            ],
            "parserFunc": "DEFAULT"
          },
          "compute_units": "10",
          "enabled": true,
          "apiInterfaces": [
            {
            "interface": "rest",
            "type": "get",
            "extra_compute_units": "0"
            }
          ]
          },{
          "name": "/cosmos/feegrant/v1beta1/allowances/{grantee}",
          "category": {
            "deterministic": true,
            "local": false,
            "subscription": false,
            "stateful": 0
          },
          "block_parsing": {
            "parserArg": [
            "latest"
            ],
            "parserFunc": "DEFAULT"
          },
          "compute_units": "10",
          "enabled": true,
          "apiInterfaces": [
            {
            "interface": "rest",
            "type": "get",
            "extra_compute_units": "0"
            }
          ]
          },{
          "name": "/ibc/core/connection/v1/connections",
          "category": {
            "deterministic": true,
            "local": false,
            "subscription": false,
            "stateful": 0
          },
          "block_parsing": {
            "parserArg": [
            ""
            ],
            "parserFunc": "EMPTY"
          },
          "compute_units": "10",
          "enabled": false,
          "apiInterfaces": [
            {
            "interface": "rest",
            "type": "get",
            "extra_compute_units": "0"
            }
          ]
          },{
          "name": "/lavanet/lava/spec/spec/{index}",
          "category": {
            "deterministic": true,
            "local": false,
            "subscription": false,
            "stateful": 0
          },
          "block_parsing": {
            "parserArg": [
            "latest"
            ],
            "parserFunc": "DEFAULT"
          },
          "compute_units": "10",
          "enabled": true,
          "apiInterfaces": [
            {
            "interface": "rest",
            "type": "get",
            "extra_compute_units": "0"
            }
          ]
          },{
          "name": "/cosmos/base/tendermint/v1beta1/validatorsets/{height}",
          "category": {
            "deterministic": true,
            "local": false,
            "subscription": false,
            "stateful": 0
          },
          "block_parsing": {
            "parserArg": [
            "0"
            ],
            "parserFunc": "PARSE_BY_ARG"
          },
          "compute_units": "10",
          "enabled": true,
          "apiInterfaces": [
            {
            "interface": "rest",
            "type": "get",
            "extra_compute_units": "0"
            }
          ]
          },{
          "name": "/cosmos/evidence/v1beta1/evidence/{evidence_hash}",
          "category": {
            "deterministic": true,
            "local": false,
            "subscription": false,
            "stateful": 0
          },
          "block_parsing": {
            "parserArg": [
            "latest"
            ],
            "parserFunc": "DEFAULT"
          },
          "compute_units": "10",
          "enabled": true,
          "apiInterfaces": [
            {
            "interface": "rest",
            "type": "get",
            "extra_compute_units": "0"
            }
          ]
          },{
          "name": "/cosmos/staking/v1beta1/validators/{validator_addr}/delegations",
          "category": {
            "deterministic": true,
            "local": false,
            "subscription": false,
            "stateful": 0
          },
          "block_parsing": {
            "parserArg": [
            "latest"
            ],
            "parserFunc": "DEFAULT"
          },
          "compute_units": "10",
          "enabled": true,
          "apiInterfaces": [
            {
            "interface": "rest",
            "type": "get",
            "extra_compute_units": "0"
            }
          ]
          },{
          "name": "/ibc/core/channel/v1/channels/{channel_id}/ports/{port_id}",
          "category": {
            "deterministic": true,
            "local": false,
            "subscription": false,
            "stateful": 0
          },
          "block_parsing": {
            "parserArg": [
            ""
            ],
            "parserFunc": "EMPTY"
          },
          "compute_units": "10",
          "enabled": false,
          "apiInterfaces": [
            {
            "interface": "rest",
            "type": "get",
            "extra_compute_units": "0"
            }
          ]
          },{
          "name": "/cosmos/bank/v1beta1/spendable_balances/{address}",
          "category": {
            "deterministic": true,
            "local": false,
            "subscription": false,
            "stateful": 0
          },
          "block_parsing": {
            "parserArg": [
            "latest"
            ],
            "parserFunc": "DEFAULT"
          },
          "compute_units": "10",
          "enabled": true,
          "apiInterfaces": [
            {
            "interface": "rest",
            "type": "get",
            "extra_compute_units": "0"
            }
          ]
          },{
          "name": "/cosmos/distribution/v1beta1/delegators/{delegator_address}/rewards",
          "category": {
            "deterministic": true,
            "local": false,
            "subscription": false,
            "stateful": 0
          },
          "block_parsing": {
            "parserArg": [
            "latest"
            ],
            "parserFunc": "DEFAULT"
          },
          "compute_units": "10",
          "enabled": true,
          "apiInterfaces": [
            {
            "interface": "rest",
            "type": "get",
            "extra_compute_units": "0"
            }
          ]
          },{
          "name": "/lavanet/lava/pairing/unique_payment_storage_client_provider/{index}",
          "category": {
            "deterministic": true,
            "local": false,
            "subscription": false,
            "stateful": 0
          },
          "block_parsing": {
            "parserArg": [
            "latest"
            ],
            "parserFunc": "DEFAULT"
          },
          "compute_units": "10",
          "enabled": true,
          "apiInterfaces": [
            {
            "interface": "rest",
            "type": "get",
            "extra_compute_units": "0"
            }
          ]
          },{
          "name": "/cosmos/evidence/v1beta1/evidence",
          "category": {
            "deterministic": true,
            "local": false,
            "subscription": false,
            "stateful": 0
          },
          "block_parsing": {
            "parserArg": [
            "latest"
            ],
            "parserFunc": "DEFAULT"
          },
          "compute_units": "10",
          "enabled": true,
          "apiInterfaces": [
            {
            "interface": "rest",
            "type": "get",
            "extra_compute_units": "0"
            }
          ]
          },{
          "name": "/cosmos/staking/v1beta1/pool",
          "category": {
            "deterministic": true,
            "local": false,
            "subscription": false,
            "stateful": 0
          },
          "block_parsing": {
            "parserArg": [
            "latest"
            ],
            "parserFunc": "DEFAULT"
          },
          "compute_units": "10",
          "enabled": true,
          "apiInterfaces": [
            {
            "interface": "rest",
            "type": "get",
            "extra_compute_units": "0"
            }
          ]
          },{
          "name": "/ibc/core/channel/v1/channels/{channel_id}/ports/{port_id}/consensus_state/revision/{revision_number}/height/{revision_height}",
          "category": {
            "deterministic": true,
            "local": false,
            "subscription": false,
            "stateful": 0
          },
          "block_parsing": {
            "parserArg": [
            ""
            ],
            "parserFunc": "EMPTY"
          },
          "compute_units": "10",
          "enabled": false,
          "apiInterfaces": [
            {
            "interface": "rest",
            "type": "get",
            "extra_compute_units": "0"
            }
          ]
          },{
          "name": "/lavanet/lava/epochstorage/params",
          "category": {
            "deterministic": true,
            "local": false,
            "subscription": false,
            "stateful": 0
          },
          "block_parsing": {
            "parserArg": [
            "latest"
            ],
            "parserFunc": "DEFAULT"
          },
          "compute_units": "10",
          "enabled": true,
          "apiInterfaces": [
            {
            "interface": "rest",
            "type": "get",
            "extra_compute_units": "0"
            }
          ]
          },{
          "name": "/cosmos/tx/v1beta1/txs/{hash}",
          "category": {
            "deterministic": true,
            "local": false,
            "subscription": false,
            "stateful": 0
          },
          "block_parsing": {
            "parserArg": [
            "latest"
            ],
            "parserFunc": "DEFAULT"
          },
          "compute_units": "10",
          "enabled": true,
          "apiInterfaces": [
            {
            "interface": "rest",
            "type": "get",
            "extra_compute_units": "0"
            }
          ]
          },{
          "name": "/cosmos/staking/v1beta1/validators/{validator_addr}/delegations/{delegator_addr}",
          "category": {
            "deterministic": true,
            "local": false,
            "subscription": false,
            "stateful": 0
          },
          "block_parsing": {
            "parserArg": [
            "latest"
            ],
            "parserFunc": "DEFAULT"
          },
          "compute_units": "10",
          "enabled": true,
          "apiInterfaces": [
            {
            "interface": "rest",
            "type": "get",
            "extra_compute_units": "0"
            }
          ]
          },{
          "name": "/cosmos/staking/v1beta1/validators/{validator_addr}/unbonding_delegations",
          "category": {
            "deterministic": true,
            "local": false,
            "subscription": false,
            "stateful": 0
          },
          "block_parsing": {
            "parserArg": [
            "latest"
            ],
            "parserFunc": "DEFAULT"
          },
          "compute_units": "10",
          "enabled": true,
          "apiInterfaces": [
            {
            "interface": "rest",
            "type": "get",
            "extra_compute_units": "0"
            }
          ]
          },{
          "name": "/lavanet/lava/spec/chain/{chainID}",
          "category": {
            "deterministic": true,
            "local": false,
            "subscription": false,
            "stateful": 0
          },
          "block_parsing": {
            "parserArg": [
            "latest"
            ],
            "parserFunc": "DEFAULT"
          },
          "compute_units": "10",
          "enabled": true,
          "apiInterfaces": [
            {
            "interface": "rest",
            "type": "get",
            "extra_compute_units": "0"
            }
          ]
          },{
          "name": "/ibc/core/channel/v1/channels/{channel_id}/ports/{port_id}/packet_acknowledgements",
          "category": {
            "deterministic": true,
            "local": false,
            "subscription": false,
            "stateful": 0
          },
          "block_parsing": {
            "parserArg": [
            ""
            ],
            "parserFunc": "EMPTY"
          },
          "compute_units": "10",
          "enabled": false,
          "apiInterfaces": [
            {
            "interface": "rest",
            "type": "get",
            "extra_compute_units": "0"
            }
          ]
          },{
          "name": "/ibc/core/channel/v1/channels/{channel_id}/ports/{port_id}/packet_commitments/{packet_commitment_sequences}/unreceived_packets",
          "category": {
            "deterministic": true,
            "local": false,
            "subscription": false,
            "stateful": 0
          },
          "block_parsing": {
            "parserArg": [
            ""
            ],
            "parserFunc": "EMPTY"
          },
          "compute_units": "10",
          "enabled": false,
          "apiInterfaces": [
            {
            "interface": "rest",
            "type": "get",
            "extra_compute_units": "0"
            }
          ]
          },{
          "name": "/cosmos/gov/v1beta1/proposals/{proposal_id}",
          "category": {
            "deterministic": true,
            "local": false,
            "subscription": false,
            "stateful": 0
          },
          "block_parsing": {
            "parserArg": [
            "latest"
            ],
            "parserFunc": "DEFAULT"
          },
          "compute_units": "10",
          "enabled": true,
          "apiInterfaces": [
            {
            "interface": "rest",
            "type": "get",
            "extra_compute_units": "0"
            }
          ]
          },{
          "name": "/cosmos/staking/v1beta1/validators/{validator_addr}/delegations/{delegator_addr}/unbonding_delegation",
          "category": {
            "deterministic": true,
            "local": false,
            "subscription": false,
            "stateful": 0
          },
          "block_parsing": {
            "parserArg": [
            "latest"
            ],
            "parserFunc": "DEFAULT"
          },
          "compute_units": "10",
          "enabled": true,
          "apiInterfaces": [
            {
            "interface": "rest",
            "type": "get",
            "extra_compute_units": "0"
            }
          ]
          },{
          "name": "/ibc/core/channel/v1/channels/{channel_id}/ports/{port_id}/packet_receipts/{sequence}",
          "category": {
            "deterministic": true,
            "local": false,
            "subscription": false,
            "stateful": 0
          },
          "block_parsing": {
            "parserArg": [
            ""
            ],
            "parserFunc": "EMPTY"
          },
          "compute_units": "10",
          "enabled": false,
          "apiInterfaces": [
            {
            "interface": "rest",
            "type": "get",
            "extra_compute_units": "0"
            }
          ]
          },{
          "name": "/lavanet/lava/pairing/clients/{chainID}",
          "category": {
            "deterministic": true,
            "local": false,
            "subscription": false,
            "stateful": 0
          },
          "block_parsing": {
            "parserArg": [
            "latest"
            ],
            "parserFunc": "DEFAULT"
          },
          "compute_units": "10",
          "enabled": true,
          "apiInterfaces": [
            {
            "interface": "rest",
            "type": "get",
            "extra_compute_units": "0"
            }
          ]
          },{
          "name": "/lavanet/lava/pairing/get_pairing/{chainID}/{client}",
          "category": {
            "deterministic": true,
            "local": false,
            "subscription": false,
            "stateful": 0
          },
          "block_parsing": {
            "parserArg": [
              "latest"
            ],
            "parserFunc": "DEFAULT"
          },
          "compute_units": "10",
          "enabled": true,
          "apiInterfaces": [
            {
            "interface": "rest",
            "type": "get",
            "extra_compute_units": "0"
            }
          ]
          },{
          "name": "/cosmos/base/tendermint/v1beta1/syncing",
          "category": {
            "deterministic": false,
            "local": false,
            "subscription": false,
            "stateful": 0
          },
          "block_parsing": {
            "parserArg": [
<<<<<<< HEAD
            ""
=======
              ""
>>>>>>> 18efef5c
            ],
            "parserFunc": "EMPTY"
          },
          "compute_units": "10",
          "enabled": true,
          "apiInterfaces": [
            {
            "interface": "rest",
            "type": "get",
            "extra_compute_units": "0"
            }
          ]
          },{
          "name": "/cosmos/feegrant/v1beta1/allowance/{granter}/{grantee}",
          "category": {
            "deterministic": true,
            "local": false,
            "subscription": false,
            "stateful": 0
          },
          "block_parsing": {
            "parserArg": [
            "latest"
            ],
            "parserFunc": "DEFAULT"
          },
          "compute_units": "10",
          "enabled": true,
          "apiInterfaces": [
            {
            "interface": "rest",
            "type": "get",
            "extra_compute_units": "0"
            }
          ]
          },{
          "name": "/ibc/apps/transfer/v1/denom_traces",
          "category": {
            "deterministic": true,
            "local": false,
            "subscription": false,
            "stateful": 0
          },
          "block_parsing": {
            "parserArg": [
            ""
            ],
            "parserFunc": "EMPTY"
          },
          "compute_units": "10",
          "enabled": false,
          "apiInterfaces": [
            {
            "interface": "rest",
            "type": "get",
            "extra_compute_units": "0"
            }
          ]
          },{
          "name": "/lavanet/lava/spec/params",
          "category": {
            "deterministic": true,
            "local": false,
            "subscription": false,
            "stateful": 0
          },
          "block_parsing": {
            "parserArg": [
            "latest"
            ],
            "parserFunc": "DEFAULT"
          },
          "compute_units": "10",
          "enabled": true,
          "apiInterfaces": [
            {
            "interface": "rest",
            "type": "get",
            "extra_compute_units": "0"
            }
          ]
          },{
          "name": "/cosmos/distribution/v1beta1/params",
          "category": {
            "deterministic": true,
            "local": false,
            "subscription": false,
            "stateful": 0
          },
          "block_parsing": {
            "parserArg": [
            "latest"
            ],
            "parserFunc": "DEFAULT"
          },
          "compute_units": "10",
          "enabled": true,
          "apiInterfaces": [
            {
            "interface": "rest",
            "type": "get",
            "extra_compute_units": "0"
            }
          ]
          },{
          "name": "/ibc/core/channel/v1/channels/{channel_id}/ports/{port_id}/next_sequence",
          "category": {
            "deterministic": true,
            "local": false,
            "subscription": false,
            "stateful": 0
          },
          "block_parsing": {
            "parserArg": [
            ""
            ],
            "parserFunc": "EMPTY"
          },
          "compute_units": "10",
          "enabled": false,
          "apiInterfaces": [
            {
            "interface": "rest",
            "type": "get",
            "extra_compute_units": "0"
            }
          ]
          },{
          "name": "/ibc/core/client/v1/client_states/{client_id}",
          "category": {
            "deterministic": true,
            "local": false,
            "subscription": false,
            "stateful": 0
          },
          "block_parsing": {
            "parserArg": [
            ""
            ],
            "parserFunc": "EMPTY"
          },
          "compute_units": "10",
          "enabled": false,
          "apiInterfaces": [
            {
            "interface": "rest",
            "type": "get",
            "extra_compute_units": "0"
            }
          ]
          },{
          "name": "/ibc/core/client/v1/upgraded_client_states",
          "category": {
            "deterministic": true,
            "local": false,
            "subscription": false,
            "stateful": 0
          },
          "block_parsing": {
            "parserArg": [
            ""
            ],
            "parserFunc": "EMPTY"
          },
          "compute_units": "10",
          "enabled": false,
          "apiInterfaces": [
            {
            "interface": "rest",
            "type": "get",
            "extra_compute_units": "0"
            }
          ]
          },{
          "name": "/ibc/core/client/v1/client_states",
          "category": {
            "deterministic": true,
            "local": false,
            "subscription": false,
            "stateful": 0
          },
          "block_parsing": {
            "parserArg": [
            ""
            ],
            "parserFunc": "EMPTY"
          },
          "compute_units": "10",
          "enabled": false,
          "apiInterfaces": [
            {
            "interface": "rest",
            "type": "get",
            "extra_compute_units": "0"
            }
          ]
          },{
          "name": "/ibc/apps/transfer/v1/denom_traces/{hash}",
          "category": {
            "deterministic": true,
            "local": false,
            "subscription": false,
            "stateful": 0
          },
          "block_parsing": {
            "parserArg": [
            ""
            ],
            "parserFunc": "EMPTY"
          },
          "compute_units": "10",
          "enabled": false,
          "apiInterfaces": [
            {
            "interface": "rest",
            "type": "get",
            "extra_compute_units": "0"
            }
          ]
          },{
          "name": "/cosmos/upgrade/v1beta1/current_plan",
          "category": {
            "deterministic": true,
            "local": false,
            "subscription": false,
            "stateful": 0
          },
          "block_parsing": {
            "parserArg": [
            "latest"
            ],
            "parserFunc": "DEFAULT"
          },
          "compute_units": "10",
          "enabled": true,
          "apiInterfaces": [
            {
            "interface": "rest",
            "type": "get",
            "extra_compute_units": "0"
            }
          ]
          },{
          "name": "/ibc/core/channel/v1/channels/{channel_id}/ports/{port_id}/packet_acks/{sequence}",
          "category": {
            "deterministic": true,
            "local": false,
            "subscription": false,
            "stateful": 0
          },
          "block_parsing": {
            "parserArg": [
            ""
            ],
            "parserFunc": "EMPTY"
          },
          "compute_units": "10",
          "enabled": false,
          "apiInterfaces": [
            {
            "interface": "rest",
            "type": "get",
            "extra_compute_units": "0"
            }
          ]
          },{
          "name": "/lavanet/lava/spec/spec",
          "category": {
            "deterministic": true,
            "local": false,
            "subscription": false,
            "stateful": 0
          },
          "block_parsing": {
            "parserArg": [
            "latest"
            ],
            "parserFunc": "DEFAULT"
          },
          "compute_units": "10",
          "enabled": true,
          "apiInterfaces": [
            {
            "interface": "rest",
            "type": "get",
            "extra_compute_units": "0"
            }
          ]
          },{
          "name": "/cosmos/bank/v1beta1/balances/{address}/by_denom",
          "category": {
            "deterministic": true,
            "local": false,
            "subscription": false,
            "stateful": 0
          },
          "block_parsing": {
            "parserArg": [
            "latest"
            ],
            "parserFunc": "DEFAULT"
          },
          "compute_units": "10",
          "enabled": true,
          "apiInterfaces": [
            {
            "interface": "rest",
            "type": "get",
            "extra_compute_units": "0"
            }
          ]
          },{
          "name": "/cosmos/gov/v1beta1/proposals/{proposal_id}/deposits",
          "category": {
            "deterministic": true,
            "local": false,
            "subscription": false,
            "stateful": 0
          },
          "block_parsing": {
            "parserArg": [
            "latest"
            ],
            "parserFunc": "DEFAULT"
          },
          "compute_units": "10",
          "enabled": true,
          "apiInterfaces": [
            {
            "interface": "rest",
            "type": "get",
            "extra_compute_units": "0"
            }
          ]
          },{
          "name": "/ibc/core/channel/v1/channels/{channel_id}/ports/{port_id}/packet_commitments/{packet_ack_sequences}/unreceived_acks",
          "category": {
            "deterministic": true,
            "local": false,
            "subscription": false,
            "stateful": 0
          },
          "block_parsing": {
            "parserArg": [
            ""
            ],
            "parserFunc": "EMPTY"
          },
          "compute_units": "10",
          "enabled": false,
          "apiInterfaces": [
            {
            "interface": "rest",
            "type": "get",
            "extra_compute_units": "0"
            }
          ]
          },{
          "name": "/ibc/core/client/v1/consensus_states/{client_id}",
          "category": {
            "deterministic": true,
            "local": false,
            "subscription": false,
            "stateful": 0
          },
          "block_parsing": {
            "parserArg": [
            ""
            ],
            "parserFunc": "EMPTY"
          },
          "compute_units": "10",
          "enabled": false,
          "apiInterfaces": [
            {
            "interface": "rest",
            "type": "get",
            "extra_compute_units": "0"
            }
          ]
          },{
          "name": "/lavanet/lava/pairing/epoch_payments/{index}",
          "category": {
            "deterministic": true,
            "local": false,
            "subscription": false,
            "stateful": 0
          },
          "block_parsing": {
            "parserArg": [
            "latest"
            ],
            "parserFunc": "DEFAULT"
          },
          "compute_units": "10",
          "enabled": true,
          "apiInterfaces": [
            {
            "interface": "rest",
            "type": "get",
            "extra_compute_units": "0"
            }
          ]
          },{
          "name": "/cosmos/base/tendermint/v1beta1/node_info",
          "category": {
            "deterministic": false,
            "local": false,
            "subscription": false,
            "stateful": 0
          },
          "block_parsing": {
            "parserArg": [
            ""
            ],
            "parserFunc": "EMPTY"
          },
          "compute_units": "10",
          "enabled": true,
          "apiInterfaces": [
            {
            "interface": "rest",
            "type": "get",
            "extra_compute_units": "0"
            }
          ]
          },{
          "name": "/cosmos/gov/v1beta1/proposals/{proposal_id}/votes/{voter}",
          "category": {
            "deterministic": true,
            "local": false,
            "subscription": false,
            "stateful": 0
          },
          "block_parsing": {
            "parserArg": [
            "latest"
            ],
            "parserFunc": "DEFAULT"
          },
          "compute_units": "10",
          "enabled": true,
          "apiInterfaces": [
            {
            "interface": "rest",
            "type": "get",
            "extra_compute_units": "0"
            }
          ]
          },{
          "name": "/cosmos/staking/v1beta1/validators",
          "category": {
            "deterministic": true,
            "local": false,
            "subscription": false,
            "stateful": 0
          },
          "block_parsing": {
            "parserArg": [
            "latest"
            ],
            "parserFunc": "DEFAULT"
          },
          "compute_units": "10",
          "enabled": true,
          "apiInterfaces": [
            {
            "interface": "rest",
            "type": "get",
            "extra_compute_units": "0"
            }
          ]
          },{
          "name": "/cosmos/upgrade/v1beta1/applied_plan/{name}",
          "category": {
            "deterministic": true,
            "local": false,
            "subscription": false,
            "stateful": 0
          },
          "block_parsing": {
            "parserArg": [
            "latest"
            ],
            "parserFunc": "DEFAULT"
          },
          "compute_units": "10",
          "enabled": true,
          "apiInterfaces": [
            {
              "interface": "rest",
              "type": "get",
              "extra_compute_units": "0"
            }
          ]
        }
      ]
    }
  ],
  "deposit": "10000000ulava"
}<|MERGE_RESOLUTION|>--- conflicted
+++ resolved
@@ -3278,11 +3278,7 @@
           },
           "block_parsing": {
             "parserArg": [
-<<<<<<< HEAD
-            ""
-=======
               ""
->>>>>>> 18efef5c
             ],
             "parserFunc": "EMPTY"
           },
