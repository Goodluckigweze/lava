module github.com/lavanet/lava

go 1.18

require (
	github.com/99designs/keyring v1.1.6
	github.com/btcsuite/btcd v0.22.1
	github.com/cosmos/cosmos-sdk v0.45.11
	github.com/cosmos/ibc-go/v3 v3.0.1
	github.com/ethereum/go-ethereum v1.10.18
	github.com/gofiber/fiber/v2 v2.34.0
	github.com/gofiber/websocket/v2 v2.0.22
	github.com/gogo/protobuf v1.3.3
	github.com/gorilla/mux v1.8.0
	github.com/grpc-ecosystem/grpc-gateway v1.16.0
	github.com/ignite/cli v0.23.0
	github.com/spf13/cast v1.5.0
	github.com/spf13/cobra v1.6.0
	github.com/stretchr/testify v1.8.1
	github.com/tendermint/tendermint v0.34.23
	github.com/tendermint/tm-db v0.6.7
	google.golang.org/genproto v0.0.0-20230526203410-71b5a4ffd15e // indirect
	google.golang.org/grpc v1.55.0
	google.golang.org/protobuf v1.30.0
	gopkg.in/yaml.v2 v2.4.0
)

require (
	github.com/coniks-sys/coniks-go v0.0.0-20180722014011-11acf4819b71
	github.com/fullstorydev/grpcurl v1.8.5
	github.com/gogo/status v1.1.0
	github.com/golang/protobuf v1.5.3
	github.com/ignite-hq/cli v0.22.1-0.20220610070456-1b33c09fceb7
	github.com/jhump/protoreflect v1.14.0
	github.com/joho/godotenv v1.3.0
	github.com/newrelic/go-agent/v3 v3.20.4
	github.com/spf13/pflag v1.0.5
	gonum.org/v1/gonum v0.13.0
	google.golang.org/genproto/googleapis/api v0.0.0-20230530153820-e85fd2cbaebc
)

require (
	github.com/btcsuite/btcd/btcec/v2 v2.2.0 // indirect
	github.com/creachadair/taskgroup v0.3.2 // indirect
	github.com/decred/dcrd/dcrec/secp256k1/v4 v4.0.1 // indirect
	github.com/ghodss/yaml v1.0.0 // indirect
	github.com/gogo/googleapis v1.4.0 // indirect
<<<<<<< HEAD
	github.com/golang/glog v1.0.0 // indirect
=======
	github.com/golang/glog v1.1.0 // indirect
>>>>>>> 34f7802b
	github.com/pelletier/go-toml/v2 v2.0.5 // indirect
	golang.org/x/mod v0.9.0 // indirect
	golang.org/x/tools v0.7.0 // indirect
	google.golang.org/genproto/googleapis/rpc v0.0.0-20230530153820-e85fd2cbaebc // indirect
)

require (
	filippo.io/edwards25519 v1.0.0-beta.2 // indirect
	github.com/ChainSafe/go-schnorrkel v0.0.0-20200405005733-88cbf1b4c40d // indirect
	github.com/DataDog/zstd v1.4.5 // indirect
	github.com/Microsoft/go-winio v0.6.0 // indirect
	github.com/Microsoft/hcsshim v0.9.4 // indirect
	github.com/StackExchange/wmi v1.2.1 // indirect
	github.com/Workiva/go-datastructures v1.0.53 // indirect
	github.com/andybalholm/brotli v1.0.4 // indirect
	github.com/armon/go-metrics v0.3.10 // indirect
	github.com/beorn7/perks v1.0.1 // indirect
	github.com/bgentry/speakeasy v0.1.0 // indirect
	github.com/blang/semver v3.5.1+incompatible // indirect
	github.com/cenkalti/backoff v2.2.1+incompatible // indirect
	github.com/cespare/xxhash v1.1.0 // indirect
	github.com/cespare/xxhash/v2 v2.2.0 // indirect
	github.com/coinbase/rosetta-sdk-go v0.7.0 // indirect
	github.com/confio/ics23/go v0.7.0 // indirect
	github.com/containerd/cgroups v1.0.3 // indirect
	github.com/containerd/containerd v1.6.8 // indirect
	github.com/cosmos/btcutil v1.0.4 // indirect
	github.com/cosmos/go-bip39 v1.0.0 // indirect
	github.com/cosmos/gorocksdb v1.2.0 // indirect
	github.com/cosmos/iavl v0.19.4 // indirect
	github.com/cosmos/ledger-cosmos-go v0.11.1 // indirect
	github.com/cosmos/ledger-go v0.9.2 // indirect
	github.com/danieljoos/wincred v1.0.2 // indirect
	github.com/davecgh/go-spew v1.1.1 // indirect
	github.com/deckarep/golang-set v1.8.0
	github.com/desertbit/timer v0.0.0-20180107155436-c41aec40b27f // indirect
	github.com/dgraph-io/badger/v2 v2.2007.2 // indirect
	github.com/dgraph-io/ristretto v0.1.1
	github.com/dgryski/go-farm v0.0.0-20200201041132-a6ae2369ad13 // indirect
	github.com/docker/docker v20.10.19+incompatible // indirect
	github.com/docker/go-units v0.5.0 // indirect
	github.com/dustin/go-humanize v1.0.1-0.20200219035652-afde56e7acac // indirect
	github.com/dvsekhvalnov/jose2go v0.0.0-20200901110807-248326c1351b // indirect
	github.com/emicklei/proto v1.9.0 // indirect
	github.com/emirpasic/gods v1.12.0 // indirect
	github.com/fasthttp/websocket v1.5.0 // indirect
	github.com/fatih/color v1.13.0 // indirect
	github.com/felixge/httpsnoop v1.0.1 // indirect
	github.com/fsnotify/fsnotify v1.5.4 // indirect
	github.com/go-git/gcfg v1.5.0 // indirect
	github.com/go-git/go-billy/v5 v5.0.0 // indirect
	github.com/go-git/go-git/v5 v5.1.0 // indirect
	github.com/go-kit/kit v0.12.0 // indirect
	github.com/go-kit/log v0.2.1 // indirect
	github.com/go-logfmt/logfmt v0.5.1 // indirect
	github.com/go-ole/go-ole v1.2.6 // indirect
	github.com/go-stack/stack v1.8.0 // indirect
	github.com/goccy/go-yaml v1.9.4 // indirect
	github.com/godbus/dbus v0.0.0-20190726142602-4481cbc300e2 // indirect
	github.com/gogo/gateway v1.1.0 // indirect
	github.com/golang/groupcache v0.0.0-20210331224755-41bb18bfe9da // indirect
	github.com/golang/snappy v0.0.4 // indirect
	github.com/google/btree v1.0.0 // indirect
	github.com/google/orderedcode v0.0.1 // indirect
	github.com/gookit/color v1.5.0 // indirect
	github.com/gorilla/handlers v1.5.1 // indirect
	github.com/gorilla/websocket v1.5.0
	github.com/grpc-ecosystem/go-grpc-middleware v1.3.0
	github.com/gsterjov/go-libsecret v0.0.0-20161001094733-a6f4afe4910c // indirect
	github.com/gtank/merlin v0.1.1 // indirect
	github.com/gtank/ristretto255 v0.1.2 // indirect
	github.com/hashicorp/go-immutable-radix v1.3.1 // indirect
	github.com/hashicorp/golang-lru v0.5.5-0.20210104140557-80c98217689d // indirect
	github.com/hashicorp/hcl v1.0.0 // indirect
	github.com/hdevalence/ed25519consensus v0.0.0-20210204194344-59a8610d2b87 // indirect
	github.com/iancoleman/strcase v0.2.0 // indirect
	github.com/imdario/mergo v0.3.13 // indirect
	github.com/improbable-eng/grpc-web v0.14.1
	github.com/inconshreveable/mousetrap v1.0.1 // indirect
	github.com/jbenet/go-context v0.0.0-20150711004518-d14ea06fba99 // indirect
	github.com/jmhodges/levigo v1.0.0 // indirect
	github.com/kevinburke/ssh_config v0.0.0-20190725054713-01f96b0aa0cd // indirect
	github.com/keybase/go-keychain v0.0.0-20190712205309-48d3d31d256d // indirect
	github.com/klauspost/compress v1.15.11 // indirect
	github.com/lib/pq v1.10.6 // indirect
	github.com/libp2p/go-buffer-pool v0.1.0 // indirect
	github.com/magiconair/properties v1.8.6 // indirect
	github.com/mattn/go-colorable v0.1.13 // indirect
	github.com/mattn/go-isatty v0.0.16 // indirect
	github.com/mattn/go-zglob v0.0.3 // indirect
	github.com/matttproud/golang_protobuf_extensions v1.0.4 // indirect
	github.com/mimoo/StrobeGo v0.0.0-20210601165009-122bf33a46e0 // indirect
	github.com/minio/highwayhash v1.0.2 // indirect
	github.com/mitchellh/go-homedir v1.1.0 // indirect
	github.com/mitchellh/mapstructure v1.5.0
	github.com/moby/sys/mount v0.3.1 // indirect
	github.com/moby/sys/mountinfo v0.6.0 // indirect
	github.com/mtibben/percent v0.2.1 // indirect
	github.com/opencontainers/go-digest v1.0.0 // indirect
	github.com/opencontainers/image-spec v1.1.0-rc2 // indirect
	github.com/opencontainers/runc v1.1.3 // indirect
	github.com/otiai10/copy v1.6.0 // indirect
	github.com/pelletier/go-toml v1.9.5 // indirect
	github.com/petermattis/goid v0.0.0-20180202154549-b0b1615b78e5 // indirect
	github.com/pkg/errors v0.9.1 // indirect
	github.com/pmezard/go-difflib v1.0.0 // indirect
	github.com/prometheus/client_golang v1.15.1
	github.com/prometheus/client_model v0.3.0 // indirect
	github.com/prometheus/common v0.42.0 // indirect
	github.com/prometheus/procfs v0.9.0 // indirect
	github.com/radovskyb/watcher v1.0.7 // indirect
	github.com/rakyll/statik v0.1.7 // indirect
	github.com/rcrowley/go-metrics v0.0.0-20201227073835-cf1acfcdf475 // indirect
	github.com/regen-network/cosmos-proto v0.3.1 // indirect
	github.com/rs/cors v1.8.2 // indirect
	github.com/rs/zerolog v1.27.0
	github.com/sasha-s/go-deadlock v0.3.1 // indirect
	github.com/savsgio/gotils v0.0.0-20211223103454-d0aaa54c5899 // indirect
	github.com/sergi/go-diff v1.1.0 // indirect
	github.com/shirou/gopsutil v3.21.4-0.20210419000835-c7a38de76ee5+incompatible // indirect
	github.com/sirupsen/logrus v1.9.0 // indirect
	github.com/spf13/afero v1.8.2 // indirect
	github.com/spf13/jwalterweatherman v1.1.0 // indirect
	github.com/spf13/viper v1.13.0
	github.com/subosito/gotenv v1.4.1 // indirect
	github.com/syndtr/goleveldb v1.0.1-0.20210819022825-2ae1ddf74ef7 // indirect
	github.com/takuoki/gocase v1.0.0 // indirect
	github.com/tendermint/btcd v0.1.1 // indirect
	github.com/tendermint/crypto v0.0.0-20191022145703-50d29ede1e15 // indirect
	github.com/tendermint/go-amino v0.16.0 // indirect
	github.com/tendermint/spn v0.2.1-0.20220708132853-26a17f03c072 // indirect
	github.com/tklauser/go-sysconf v0.3.10 // indirect
	github.com/tklauser/numcpus v0.4.0 // indirect
	github.com/valyala/bytebufferpool v1.0.0 // indirect
	github.com/valyala/fasthttp v1.37.0 // indirect
	github.com/valyala/tcplisten v1.0.0 // indirect
	github.com/xanzy/ssh-agent v0.2.1 // indirect
	github.com/xo/terminfo v0.0.0-20210125001918-ca9a967f8778 // indirect
	github.com/zondax/hid v0.9.0 // indirect
	go.etcd.io/bbolt v1.3.6 // indirect
	go.opencensus.io v0.23.0 // indirect
	golang.org/x/crypto v0.1.0 // indirect
	golang.org/x/exp v0.0.0-20230321023759-10a507213a29
	golang.org/x/net v0.10.0
	golang.org/x/sync v0.1.0 // indirect
	golang.org/x/sys v0.8.0 // indirect
	golang.org/x/term v0.8.0 // indirect
	golang.org/x/text v0.9.0 // indirect
	golang.org/x/xerrors v0.0.0-20220517211312-f3a8303e98df // indirect
	gopkg.in/ini.v1 v1.67.0 // indirect
	gopkg.in/natefinch/npipe.v2 v2.0.0-20160621034901-c1b8fa8bdcce
	gopkg.in/warnings.v0 v0.1.2 // indirect
	gopkg.in/yaml.v3 v3.0.1 // indirect
	nhooyr.io/websocket v1.8.6 // indirect
)

replace (
	github.com/gogo/protobuf => github.com/regen-network/protobuf v1.3.3-alpha.regen.1
	github.com/keybase/go-keychain => github.com/99designs/go-keychain v0.0.0-20191008050251-8e49817e8af4
)<|MERGE_RESOLUTION|>--- conflicted
+++ resolved
@@ -45,11 +45,7 @@
 	github.com/decred/dcrd/dcrec/secp256k1/v4 v4.0.1 // indirect
 	github.com/ghodss/yaml v1.0.0 // indirect
 	github.com/gogo/googleapis v1.4.0 // indirect
-<<<<<<< HEAD
-	github.com/golang/glog v1.0.0 // indirect
-=======
 	github.com/golang/glog v1.1.0 // indirect
->>>>>>> 34f7802b
 	github.com/pelletier/go-toml/v2 v2.0.5 // indirect
 	golang.org/x/mod v0.9.0 // indirect
 	golang.org/x/tools v0.7.0 // indirect
