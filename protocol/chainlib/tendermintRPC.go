package chainlib

import (
	"context"
	"encoding/json"
	"errors"
	"fmt"
	"net/http"
	"strings"
	"sync"
	"time"

	"github.com/gofiber/fiber/v2"
	"github.com/gofiber/fiber/v2/middleware/favicon"
	"github.com/gofiber/websocket/v2"
	"github.com/lavanet/lava/protocol/common"
	"github.com/lavanet/lava/relayer/lavasession"
	"github.com/lavanet/lava/relayer/metrics"
	"github.com/lavanet/lava/relayer/parser"
	"github.com/lavanet/lava/utils"
	pairingtypes "github.com/lavanet/lava/x/pairing/types"
	spectypes "github.com/lavanet/lava/x/spec/types"
)

type TendermintChainParser struct {
	spec       spectypes.Spec
	rwLock     sync.RWMutex
	serverApis map[string]spectypes.ServiceApi
	taggedApis map[string]spectypes.ServiceApi
}

// NewTendermintRpcChainParser creates a new instance of TendermintChainParser
func NewTendermintRpcChainParser() (chainParser *TendermintChainParser, err error) {
	return &TendermintChainParser{}, nil
}

// ParseMsg parses message data into chain message object
func (apip *TendermintChainParser) ParseMsg(url string, data []byte, connectionType string) (ChainMessage, error) {
	// connectionType is currently only used in rest api
	// Unmarshal request
	var msg JsonrpcMessage
	if string(data) != "" {
		// assuming jsonrpc
		err := json.Unmarshal(data, &msg)
		if err != nil {
			return nil, err
		}
	} else {
		// assuming URI
		var parsedMethod string
		idx := strings.Index(url, "?")
		if idx == -1 {
			parsedMethod = url
		} else {
			parsedMethod = url[0:idx]
		}

		msg = JsonrpcMessage{
			ID:      []byte("1"),
			Version: "2.0",
			Method:  parsedMethod,
		}
		if strings.Contains(url[idx+1:], "=") {
			params := make(map[string]interface{})
			rawParams := strings.Split(url[idx+1:], "&") // list with structure ['height=0x500',...]
			for _, param := range rawParams {
				splitParam := strings.Split(param, "=")
				if len(splitParam) != 2 {
					return nil, utils.LavaFormatError("Cannot parse query params", nil, &map[string]string{"params": param})
				}
				params[splitParam[0]] = splitParam[1]
			}
			msg.Params = params
		} else {
			msg.Params = make([]interface{}, 0)
		}
	}

	// Check api is supported and save it in nodeMsg
	serviceApi, err := apip.getSupportedApi(msg.Method)
	if err != nil {
		return nil, utils.LavaFormatError("getSupportedApi failed", err, &map[string]string{"method": msg.Method})
	}

	var apiInterface *spectypes.ApiInterface = nil
	for i := range serviceApi.ApiInterfaces {
		if serviceApi.ApiInterfaces[i].Type == connectionType {
			apiInterface = &serviceApi.ApiInterfaces[i]
			break
		}
	}
	if apiInterface == nil {
		return nil, fmt.Errorf("could not find the interface %s in the service %s", connectionType, serviceApi.Name)
	}

	requestedBlock, err := parser.ParseBlockFromParams(msg, serviceApi.BlockParsing)
	if err != nil {
		return nil, err
	}

	nodeMsg := &parsedMessage{
		serviceApi:     serviceApi,
		apiInterface:   apiInterface,
		requestedBlock: requestedBlock,
	}
	return nodeMsg, nil
}

// getSupportedApi fetches service api from spec by name
func (apip *TendermintChainParser) getSupportedApi(name string) (*spectypes.ServiceApi, error) {
	// Guard that the JsonRPCChainParser instance exists
	if apip == nil {
		return nil, errors.New("JsonRPCChainParser not defined")
	}

	// Acquire read lock
	apip.rwLock.RLock()
	defer apip.rwLock.RUnlock()

	// Fetch server api by name
	api, ok := apip.serverApis[name]

	// Return an error if spec does not exist
	if !ok {
		return nil, errors.New("tendermintRPC api not supported")
	}

	// Return an error if api is disabled
	if !api.Enabled {
		return nil, errors.New("api is disabled")
	}

	return &api, nil
}

// SetSpec sets the spec for the TendermintChainParser
func (apip *TendermintChainParser) SetSpec(spec spectypes.Spec) {
	// Guard that the TendermintChainParser instance exists
	if apip == nil {
		return
	}

	// Add a read-write lock to ensure thread safety
	apip.rwLock.Lock()
	defer apip.rwLock.Unlock()

	// extract server and tagged apis from spec
	serverApis, taggedApis := getServiceApis(spec, tendermintRPCInterface)

	// Set the spec field of the TendermintChainParser object
	apip.spec = spec
	apip.serverApis = serverApis
	apip.taggedApis = taggedApis
}

// DataReliabilityParams returns data reliability params from spec (spec.enabled and spec.dataReliabilityThreshold)
func (apip *TendermintChainParser) DataReliabilityParams() (enabled bool, dataReliabilityThreshold uint32) {
	// Guard that the TendermintChainParser instance exists
	if apip == nil {
		return false, 0
	}

	// Acquire read lock
	apip.rwLock.RLock()
	defer apip.rwLock.RUnlock()

	// Return enabled and data reliability threshold from spec
	return apip.spec.Enabled, apip.spec.GetReliabilityThreshold()
}

<<<<<<< HEAD
// ChainBlockStats returns block stats from spec
// (spec.AllowedBlockLagForQosSync, spec.AverageBlockTime, spec.BlockDistanceForFinalizedData)
func (apip *TendermintChainParser) ChainBlockStats() (allowedBlockLagForQosSync int64, averageBlockTime time.Duration, blockDistanceForFinalizedData uint32) {
	// Guard that the JsonRPCChainParser instance exists
	if apip == nil {
		return 0, 0, 0
	}

	// Acquire read lock
	apip.rwLock.RLock()
	defer apip.rwLock.RUnlock()

	// Convert average block time from int64 -> time.Duration
	averageBlockTime = time.Duration(apip.spec.AverageBlockTime) * time.Second

	// Return allowedBlockLagForQosSync, averageBlockTime, blockDistanceForFinalizedData from spec
	return apip.spec.AllowedBlockLagForQosSync, averageBlockTime, apip.spec.BlockDistanceForFinalizedData
=======
func (apip *TendermintChainParser) ChainBlockStats() (allowedBlockLagForQosSync int64, averageBlockTime time.Duration, blockDistanceForFinalizedData uint32, blocksInFinalizationProof uint32) {
	// TODO:
	return 0, 0, 0, 0
>>>>>>> 560a6c9e
}

type TendermintRpcChainListener struct {
	endpoint    *lavasession.RPCEndpoint
	relaySender RelaySender
	logger      *common.RPCConsumerLogs
}

// NewTendermintRpcChainListener creates a new instance of TendermintRpcChainListener
func NewTendermintRpcChainListener(ctx context.Context, listenEndpoint *lavasession.RPCEndpoint, relaySender RelaySender, rpcConsumerLogs *common.RPCConsumerLogs) (chainListener *TendermintRpcChainListener) {
	// Create a new instance of JsonRPCChainListener
	chainListener = &TendermintRpcChainListener{
		listenEndpoint,
		relaySender,
		rpcConsumerLogs,
	}

	return chainListener
}

func (apil *TendermintRpcChainListener) Serve(ctx context.Context) {
	// Setup HTTP Server
	app := fiber.New(fiber.Config{})
	chainID := apil.endpoint.ChainID
	apiInterface := apil.endpoint.ApiInterface

	app.Use(favicon.New())

	app.Use("/ws/:dappId", func(c *fiber.Ctx) error {
		apil.logger.LogStartTransaction("tendermint-WebSocket")
		// IsWebSocketUpgrade returns true if the client
		// requested upgrade to the WebSocket protocol.
		if websocket.IsWebSocketUpgrade(c) {
			c.Locals("allowed", true)
			return c.Next()
		}
		return fiber.ErrUpgradeRequired
	})
	webSocketCallback := websocket.New(func(c *websocket.Conn) {
		var (
			mt  int
			msg []byte
			err error
		)
		msgSeed := apil.logger.GetMessageSeed()
		for {
			if mt, msg, err = c.ReadMessage(); err != nil {
				apil.logger.AnalyzeWebSocketErrorAndWriteMessage(c, mt, err, msgSeed, msg, "tendermint")
				break
			}
			utils.LavaFormatInfo("ws in <<<", &map[string]string{"seed": msgSeed, "msg": string(msg)})

			ctx, cancel := context.WithCancel(context.Background())
			defer cancel() // incase there's a problem make sure to cancel the connection
			dappID := extractDappIDFromWebsocketConnection(c)
			metricsData := metrics.NewRelayAnalytics(dappID, chainID, apiInterface)
			reply, replyServer, err := apil.relaySender.SendRelay(ctx, "", string(msg), http.MethodGet, dappID, metricsData)
			go apil.logger.AddMetric(metricsData, err != nil)
			if err != nil {
				apil.logger.AnalyzeWebSocketErrorAndWriteMessage(c, mt, err, msgSeed, msg, "tendermint")
				continue
			}
			// If subscribe the first reply would contain the RPC ID that can be used for disconnect.
			if replyServer != nil {
				var reply pairingtypes.RelayReply
				err = (*replyServer).RecvMsg(&reply) // this reply contains the RPC ID
				if err != nil {
					apil.logger.AnalyzeWebSocketErrorAndWriteMessage(c, mt, err, msgSeed, msg, "tendermint")
					continue
				}

				if err = c.WriteMessage(mt, reply.Data); err != nil {
					apil.logger.AnalyzeWebSocketErrorAndWriteMessage(c, mt, err, msgSeed, msg, "tendermint")
					continue
				}
				apil.logger.LogRequestAndResponse("tendermint ws", false, "ws", c.LocalAddr().String(), string(msg), string(reply.Data), msgSeed, nil)
				for {
					err = (*replyServer).RecvMsg(&reply)
					if err != nil {
						apil.logger.AnalyzeWebSocketErrorAndWriteMessage(c, mt, err, msgSeed, msg, "tendermint")
						break
					}

					// If portal cant write to the client
					if err = c.WriteMessage(mt, reply.Data); err != nil {
						cancel()
						apil.logger.AnalyzeWebSocketErrorAndWriteMessage(c, mt, err, msgSeed, msg, "tendermint")
						// break
					}
					apil.logger.LogRequestAndResponse("tendermint ws", false, "ws", c.LocalAddr().String(), string(msg), string(reply.Data), msgSeed, nil)
				}
			} else {
				if err = c.WriteMessage(mt, reply.Data); err != nil {
					apil.logger.AnalyzeWebSocketErrorAndWriteMessage(c, mt, err, msgSeed, msg, "tendermint")
					continue
				}
				apil.logger.LogRequestAndResponse("tendermint ws", false, "ws", c.LocalAddr().String(), string(msg), string(reply.Data), msgSeed, nil)
			}
		}
	})
	websocketCallbackWithDappID := constructFiberCallbackWithDappIDExtraction(webSocketCallback)
	app.Get("/ws/:dappId", websocketCallbackWithDappID)
	app.Get("/:dappId/websocket", websocketCallbackWithDappID) // catching http://ip:port/1/websocket requests.

	app.Post("/:dappId/*", func(c *fiber.Ctx) error {
		apil.logger.LogStartTransaction("tendermint-WebSocket")
		msgSeed := apil.logger.GetMessageSeed()
		dappID := extractDappIDFromFiberContext(c)
		utils.LavaFormatInfo("in <<<", &map[string]string{"seed": msgSeed, "msg": string(c.Body()), "dappID": dappID})
		metricsData := metrics.NewRelayAnalytics(dappID, chainID, apiInterface)
		reply, _, err := apil.relaySender.SendRelay(ctx, "", string(c.Body()), http.MethodGet, dappID, metricsData)
		go apil.logger.AddMetric(metricsData, err != nil)
		if err != nil {
			// Get unique GUID response
			errMasking := apil.logger.GetUniqueGuidResponseForError(err, msgSeed)

			// Log request and response
			apil.logger.LogRequestAndResponse("tendermint http in/out", true, "POST", c.Request().URI().String(), string(c.Body()), errMasking, msgSeed, err)

			// Set status to internal error
			c.Status(fiber.StatusInternalServerError)

			// Construct json response
			response := convertToJsonError(errMasking)

			// Return error json response
			return c.SendString(response)
		}
		// Log request and response
		apil.logger.LogRequestAndResponse("tendermint http in/out", false, "POST", c.Request().URI().String(), string(c.Body()), string(reply.Data), msgSeed, nil)

		// Return json response
		return c.SendString(string(reply.Data))
	})

	app.Get("/:dappId/*", func(c *fiber.Ctx) error {
		apil.logger.LogStartTransaction("tendermint-WebSocket")

		query := "?" + string(c.Request().URI().QueryString())
		path := c.Params("*")
		dappID := ""
		if len(c.Route().Params) > 1 {
			dappID = c.Route().Params[1]
			dappID = strings.ReplaceAll(dappID, "*", "")
		}
		msgSeed := apil.logger.GetMessageSeed()
		utils.LavaFormatInfo("urirpc in <<<", &map[string]string{"seed": msgSeed, "msg": path, "dappID": dappID})
		metricsData := metrics.NewRelayAnalytics(dappID, chainID, apiInterface)
		reply, _, err := apil.relaySender.SendRelay(ctx, path+query, "", http.MethodGet, dappID, metricsData)
		go apil.logger.AddMetric(metricsData, err != nil)
		if err != nil {
			// Get unique GUID response
			errMasking := apil.logger.GetUniqueGuidResponseForError(err, msgSeed)

			// Log request and response
			apil.logger.LogRequestAndResponse("tendermint http in/out", true, "GET", c.Request().URI().String(), "", errMasking, msgSeed, err)

			// Set status to internal error
			c.Status(fiber.StatusInternalServerError)

			if string(c.Body()) != "" {
				errMasking = addAttributeToError("recommendation", "For jsonRPC use POST", errMasking)
			}

			// Construct json response
			response := convertToJsonError(errMasking)

			// Return error json response
			return c.SendString(response)
		}
		// Log request and response
		apil.logger.LogRequestAndResponse("tendermint http in/out", false, "GET", c.Request().URI().String(), "", string(reply.Data), msgSeed, nil)

<<<<<<< HEAD
		// Return json response
		return c.SendString(string(reply.Data))
	})
	//
	// Go
	err := app.Listen(apil.endpoint.NetworkAddress)
	if err != nil {
		utils.LavaFormatError("app.Listen(listenAddr)", err, nil)
	}
=======
func NewTendermintRpcChainListener(ctx context.Context, listenEndpoint *lavasession.RPCEndpoint, relaySender RelaySender) (chainListener *TendermintRpcChainListener) {
	// open up server for http implementing the api requested (currently implemented in serve_portal in chainproxy, endpoint at listenEndpoint
	// when receiving the data such as url, rpc data, headers (connectionType), use relaySender to wrap verify and send that data
	return nil
}

func NewtendermintRpcChainProxy(nConns uint, rpcProviderEndpoint *lavasession.RPCProviderEndpoint, chainParser ChainParser) ChainProxy {
	return nil
>>>>>>> 560a6c9e
}<|MERGE_RESOLUTION|>--- conflicted
+++ resolved
@@ -102,6 +102,7 @@
 		serviceApi:     serviceApi,
 		apiInterface:   apiInterface,
 		requestedBlock: requestedBlock,
+		msg:            &msg,
 	}
 	return nodeMsg, nil
 }
@@ -168,13 +169,12 @@
 	return apip.spec.Enabled, apip.spec.GetReliabilityThreshold()
 }
 
-<<<<<<< HEAD
 // ChainBlockStats returns block stats from spec
-// (spec.AllowedBlockLagForQosSync, spec.AverageBlockTime, spec.BlockDistanceForFinalizedData)
-func (apip *TendermintChainParser) ChainBlockStats() (allowedBlockLagForQosSync int64, averageBlockTime time.Duration, blockDistanceForFinalizedData uint32) {
+// (spec.AllowedBlockLagForQosSync, spec.AverageBlockTime, spec.BlockDistanceForFinalizedData, spec.BlocksInFinalizationProof)
+func (apip *TendermintChainParser) ChainBlockStats() (allowedBlockLagForQosSync int64, averageBlockTime time.Duration, blockDistanceForFinalizedData uint32, blocksInFinalizationProof uint32) {
 	// Guard that the JsonRPCChainParser instance exists
 	if apip == nil {
-		return 0, 0, 0
+		return 0, 0, 0, 0
 	}
 
 	// Acquire read lock
@@ -185,12 +185,7 @@
 	averageBlockTime = time.Duration(apip.spec.AverageBlockTime) * time.Second
 
 	// Return allowedBlockLagForQosSync, averageBlockTime, blockDistanceForFinalizedData from spec
-	return apip.spec.AllowedBlockLagForQosSync, averageBlockTime, apip.spec.BlockDistanceForFinalizedData
-=======
-func (apip *TendermintChainParser) ChainBlockStats() (allowedBlockLagForQosSync int64, averageBlockTime time.Duration, blockDistanceForFinalizedData uint32, blocksInFinalizationProof uint32) {
-	// TODO:
-	return 0, 0, 0, 0
->>>>>>> 560a6c9e
+	return apip.spec.AllowedBlockLagForQosSync, averageBlockTime, apip.spec.BlockDistanceForFinalizedData, apip.spec.BlocksInFinalizationProof
 }
 
 type TendermintRpcChainListener struct {
@@ -364,7 +359,6 @@
 		// Log request and response
 		apil.logger.LogRequestAndResponse("tendermint http in/out", false, "GET", c.Request().URI().String(), "", string(reply.Data), msgSeed, nil)
 
-<<<<<<< HEAD
 		// Return json response
 		return c.SendString(string(reply.Data))
 	})
@@ -374,14 +368,8 @@
 	if err != nil {
 		utils.LavaFormatError("app.Listen(listenAddr)", err, nil)
 	}
-=======
-func NewTendermintRpcChainListener(ctx context.Context, listenEndpoint *lavasession.RPCEndpoint, relaySender RelaySender) (chainListener *TendermintRpcChainListener) {
-	// open up server for http implementing the api requested (currently implemented in serve_portal in chainproxy, endpoint at listenEndpoint
-	// when receiving the data such as url, rpc data, headers (connectionType), use relaySender to wrap verify and send that data
-	return nil
 }
 
 func NewtendermintRpcChainProxy(nConns uint, rpcProviderEndpoint *lavasession.RPCProviderEndpoint, chainParser ChainParser) ChainProxy {
 	return nil
->>>>>>> 560a6c9e
 }