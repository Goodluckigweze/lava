package rpcconsumer

import (
	"context"
	"errors"
	"strconv"
	"strings"
	"time"

	sdkerrors "cosmossdk.io/errors"
	"github.com/btcsuite/btcd/btcec"
	sdk "github.com/cosmos/cosmos-sdk/types"
	"github.com/lavanet/lava/protocol/chainlib"
	"github.com/lavanet/lava/protocol/common"
	"github.com/lavanet/lava/protocol/lavaprotocol"
	"github.com/lavanet/lava/protocol/lavasession"
	"github.com/lavanet/lava/protocol/metrics"
	"github.com/lavanet/lava/protocol/performance"
	"github.com/lavanet/lava/utils"
	"github.com/lavanet/lava/utils/protocopy"
	"github.com/lavanet/lava/utils/rand"
	conflicttypes "github.com/lavanet/lava/x/conflict/types"
	pairingtypes "github.com/lavanet/lava/x/pairing/types"
	plantypes "github.com/lavanet/lava/x/plans/types"
	spectypes "github.com/lavanet/lava/x/spec/types"
	"google.golang.org/grpc"
	"google.golang.org/grpc/metadata"
)

const (
	MaxRelayRetries = 6
)

var NoResponseTimeout = sdkerrors.New("NoResponseTimeout Error", 685, "timeout occurred while waiting for providers responses")

// implements Relay Sender interfaced and uses an ChainListener to get it called
type RPCConsumerServer struct {
	chainParser            chainlib.ChainParser
	consumerSessionManager *lavasession.ConsumerSessionManager
	listenEndpoint         *lavasession.RPCEndpoint
	rpcConsumerLogs        *metrics.RPCConsumerLogs
	cache                  *performance.Cache
	privKey                *btcec.PrivateKey
	consumerTxSender       ConsumerTxSender
	requiredResponses      int
	finalizationConsensus  *lavaprotocol.FinalizationConsensus
	lavaChainID            string
	consumerAddress        sdk.AccAddress
	consumerServices       map[string]struct{}
	consumerConsistency    *ConsumerConsistency
}

type ConsumerTxSender interface {
	TxConflictDetection(ctx context.Context, finalizationConflict *conflicttypes.FinalizationConflict, responseConflict *conflicttypes.ResponseConflict, sameProviderConflict *conflicttypes.FinalizationConflict, conflictHandler common.ConflictHandlerInterface) error
	GetConsumerPolicy(ctx context.Context, consumerAddress, chainID string) (*plantypes.Policy, error)
	GetLatestVirtualEpoch() uint64
}

func (rpccs *RPCConsumerServer) ServeRPCRequests(ctx context.Context, listenEndpoint *lavasession.RPCEndpoint,
	consumerStateTracker ConsumerStateTrackerInf,
	chainParser chainlib.ChainParser,
	finalizationConsensus *lavaprotocol.FinalizationConsensus,
	consumerSessionManager *lavasession.ConsumerSessionManager,
	requiredResponses int,
	privKey *btcec.PrivateKey,
	lavaChainID string,
	cache *performance.Cache, // optional
	rpcConsumerLogs *metrics.RPCConsumerLogs,
	consumerAddress sdk.AccAddress,
	consumerConsistency *ConsumerConsistency,
) (err error) {
	rpccs.consumerSessionManager = consumerSessionManager
	rpccs.listenEndpoint = listenEndpoint
	rpccs.cache = cache
	rpccs.consumerTxSender = consumerStateTracker
	rpccs.requiredResponses = requiredResponses
	rpccs.lavaChainID = lavaChainID
	rpccs.rpcConsumerLogs = rpcConsumerLogs
	rpccs.privKey = privKey
	rpccs.chainParser = chainParser
	rpccs.finalizationConsensus = finalizationConsensus
	rpccs.consumerAddress = consumerAddress
	rpccs.consumerConsistency = consumerConsistency
	consumerPolicy, err := rpccs.consumerTxSender.GetConsumerPolicy(ctx, consumerAddress.String(), listenEndpoint.ChainID)
	if err != nil {
		return err
	}
	consumerAddons, err := consumerPolicy.GetSupportedAddons(listenEndpoint.ChainID)
	if err != nil {
		return err
	}
	consumerExtensions, err := consumerPolicy.GetSupportedExtensions(listenEndpoint.ChainID)
	if err != nil {
		return err
	}
	rpccs.consumerServices = make(map[string]struct{})
	for _, consumerAddon := range consumerAddons {
		rpccs.consumerServices[consumerAddon] = struct{}{}
	}
	for _, consumerExtension := range consumerExtensions {
		// store only relevant apiInterface extensions
		if consumerExtension.ApiInterface == listenEndpoint.ApiInterface {
			rpccs.consumerServices[consumerExtension.Extension] = struct{}{}
		}
	}
	rpccs.chainParser.SetConfiguredExtensions(rpccs.consumerServices) // configure possible extensions as set by the policy
	chainListener, err := chainlib.NewChainListener(ctx, listenEndpoint, rpccs, rpcConsumerLogs, chainParser)
	if err != nil {
		return err
	}
	go chainListener.Serve(ctx)
	// we trigger a latest block call to get some more information on our providers
	go rpccs.sendInitialRelays(MaxRelayRetries)
	return nil
}

// sending a few latest blocks relays to providers in order to have some data on the providers when relays start arriving
func (rpccs *RPCConsumerServer) sendInitialRelays(count int) {
	// only start after everythign is initialized
	reinitializedChan := make(chan bool)
	// check consumer session manager
	go func() {
		for {
			if rpccs.consumerSessionManager.Initialized() {
				reinitializedChan <- true
				return
			}
			time.Sleep(time.Second)
		}
	}()
	select {
	case <-reinitializedChan:
		break
	case <-time.After(30 * time.Second):
		utils.LavaFormatError("failed initial relays, csm was not initialised after timeout", nil, []utils.Attribute{{Key: "chainID", Value: rpccs.listenEndpoint.ChainID}, {Key: "APIInterface", Value: rpccs.listenEndpoint.ApiInterface}}...)
		return
	}

	ctx := utils.WithUniqueIdentifier(context.Background(), utils.GenerateUniqueIdentifier())
	parsing, collectionData, ok := rpccs.chainParser.GetParsingByTag(spectypes.FUNCTION_TAG_GET_BLOCKNUM)
	if !ok {
		utils.LavaFormatWarning("did not send initial relays because the spec does not contain "+spectypes.FUNCTION_TAG_GET_BLOCKNUM.String(), nil, []utils.Attribute{{Key: "chainID", Value: rpccs.listenEndpoint.ChainID}, {Key: "APIInterface", Value: rpccs.listenEndpoint.ApiInterface}}...)
		return
	}
	path := parsing.ApiName
	data := []byte(parsing.FunctionTemplate)
	chainMessage, err := rpccs.chainParser.ParseMsg(path, data, collectionData.Type, nil, 0)
	if err != nil {
		utils.LavaFormatError("failed creating chain message in rpc consumer init relays", err)
		return
	}
	reqBlock, _ := chainMessage.RequestedBlock()
	seenBlock := int64(0)
	relayRequestData := lavaprotocol.NewRelayData(ctx, collectionData.Type, path, data, seenBlock, reqBlock, rpccs.listenEndpoint.ApiInterface, chainMessage.GetRPCMessage().GetHeaders(), chainlib.GetAddon(chainMessage), nil)
	unwantedProviders := map[string]struct{}{}
	timeouts := 0
	for iter := 0; iter < count; iter++ {
		relayResult, err := rpccs.sendRelayToProvider(ctx, chainMessage, relayRequestData, "-init-", "", &unwantedProviders, timeouts)
		if err != nil {
			utils.LavaFormatError("[-] failed sending init relay", err, []utils.Attribute{{Key: "chainID", Value: rpccs.listenEndpoint.ChainID}, {Key: "APIInterface", Value: rpccs.listenEndpoint.ApiInterface}, {Key: "unwantedProviders", Value: unwantedProviders}}...)
			if relayResult != nil && relayResult.ProviderInfo.ProviderAddress != "" {
				unwantedProviders[relayResult.ProviderInfo.ProviderAddress] = struct{}{}
			}
			if common.IsTimeout(err) {
				timeouts++
			}
		} else {
			unwantedProviders = map[string]struct{}{}
			utils.LavaFormatInfo("[+] init relay succeeded", []utils.Attribute{{Key: "chainID", Value: rpccs.listenEndpoint.ChainID}, {Key: "APIInterface", Value: rpccs.listenEndpoint.ApiInterface}, {Key: "latestBlock", Value: relayResult.Reply.LatestBlock}, {Key: "provider address", Value: relayResult.ProviderInfo.ProviderAddress}}...)
		}
		time.Sleep(2 * time.Millisecond)
	}
}

func (rpccs *RPCConsumerServer) getLatestBlock() uint64 {
	latestKnownBlock, numProviders := rpccs.finalizationConsensus.ExpectedBlockHeight(rpccs.chainParser)
	if numProviders > 0 && latestKnownBlock > 0 {
		return uint64(latestKnownBlock)
	}
	utils.LavaFormatWarning("no information on latest block", nil, utils.Attribute{Key: "latest block", Value: 0})
	return 0
}

func (rpccs *RPCConsumerServer) SendRelay(
	ctx context.Context,
	url string,
	req string,
	connectionType string,
	dappID string,
	consumerIp string,
	analytics *metrics.RelayMetrics,
	metadata []pairingtypes.Metadata,
) (relayResult *common.RelayResult, errRet error) {
	// gets the relay request data from the ChainListener
	// parses the request into an APIMessage, and validating it corresponds to the spec currently in use
	// construct the common data for a relay message, common data is identical across multiple sends and data reliability
	// sends a relay message to a provider
	// compares the result with other providers if defined so
	// compares the response with other consumer wallets if defined so
	// asynchronously sends data reliability if necessary

	// remove lava directive headers
	metadata, directiveHeaders := rpccs.LavaDirectiveHeaders(metadata)
	relaySentTime := time.Now()
	chainMessage, err := rpccs.chainParser.ParseMsg(url, []byte(req), connectionType, metadata, rpccs.getLatestBlock())
	if err != nil {
		return nil, err
	}
	// temporarily disable subscriptions
	isSubscription := chainlib.IsSubscription(chainMessage)
	if isSubscription {
		return &common.RelayResult{ProviderInfo: common.ProviderInfo{ProviderAddress: ""}}, utils.LavaFormatError("Subscriptions are not supported at the moment", nil)
	}

	rpccs.HandleDirectiveHeadersForMessage(chainMessage, directiveHeaders)
	if _, ok := rpccs.consumerServices[chainlib.GetAddon(chainMessage)]; !ok {
		utils.LavaFormatError("unsupported addon usage, consumer policy does not allow", nil,
			utils.Attribute{Key: "addon", Value: chainlib.GetAddon(chainMessage)},
			utils.Attribute{Key: "allowed", Value: rpccs.consumerServices},
		)
	}
	// do this in a loop with retry attempts, configurable via a flag, limited by the number of providers in CSM
	reqBlock, _ := chainMessage.RequestedBlock()
	seenBlock, _ := rpccs.consumerConsistency.GetSeenBlock(dappID, consumerIp)
	if seenBlock < 0 {
		seenBlock = 0
	}
	relayRequestData := lavaprotocol.NewRelayData(ctx, connectionType, url, []byte(req), seenBlock, reqBlock, rpccs.listenEndpoint.ApiInterface, chainMessage.GetRPCMessage().GetHeaders(), chainlib.GetAddon(chainMessage), common.GetExtensionNames(chainMessage.GetExtensions()))
	relayResults := []*common.RelayResult{}
	relayErrors := &RelayErrors{}
	blockOnSyncLoss := map[string]struct{}{}
	modifiedOnLatestReq := false
	errorRelayResult := &common.RelayResult{} // returned on error
	retries := uint64(0)
	timeouts := 0
	unwantedProviders := rpccs.GetInitialUnwantedProviders(directiveHeaders)
	for ; retries < MaxRelayRetries; retries++ {
		// TODO: make this async between different providers
		relayResult, err := rpccs.sendRelayToProvider(ctx, chainMessage, relayRequestData, dappID, consumerIp, &unwantedProviders, timeouts)
		if relayResult.ProviderInfo.ProviderAddress != "" {
			if err != nil {
				// add this provider to the erroring providers
				if errorRelayResult.ProviderInfo.ProviderAddress != "" {
					errorRelayResult.ProviderInfo.ProviderAddress += ","
				}
				errorRelayResult.ProviderInfo.ProviderAddress += relayResult.ProviderInfo.ProviderAddress
				_, ok := blockOnSyncLoss[relayResult.ProviderInfo.ProviderAddress]
				if !ok && lavasession.IsSessionSyncLoss(err) {
					// allow this provider to be wantedProvider on a retry, if it didnt fail once on syncLoss
					blockOnSyncLoss[relayResult.ProviderInfo.ProviderAddress] = struct{}{}
					utils.LavaFormatWarning("Identified SyncLoss in provider, not removing it from list for another attempt", err, utils.Attribute{Key: "address", Value: relayResult.ProviderInfo.ProviderAddress})
				} else {
					unwantedProviders[relayResult.ProviderInfo.ProviderAddress] = struct{}{}
				}
				if common.IsTimeout(err) {
					timeouts++
				}
			}
		}
		if err != nil {
			if relayResult.GetStatusCode() != 0 {
				// keep the error status code
				errorRelayResult.StatusCode = relayResult.GetStatusCode()
			}
			relayErrors.relayErrors = append(relayErrors.relayErrors, RelayError{err: err, ProviderInfo: relayResult.ProviderInfo})
			if lavasession.PairingListEmptyError.Is(err) {
				// if we ran out of pairings because unwantedProviders is too long or validProviders is too short, continue to reply handling code
				break
			}
			// decide if we should break here if its something retry won't solve
			utils.LavaFormatDebug("could not send relay to provider", utils.Attribute{Key: "GUID", Value: ctx}, utils.Attribute{Key: "error", Value: err.Error()}, utils.Attribute{Key: "endpoint", Value: rpccs.listenEndpoint})
			continue
		}
		relayResults = append(relayResults, relayResult)
		unwantedProviders[relayResult.ProviderInfo.ProviderAddress] = struct{}{}
		// future relay requests and data reliability requests need to ask for the same specific block height to get consensus on the reply
		// we do not modify the chain message data on the consumer, only it's requested block, so we let the provider know it can't put any block height it wants by setting a specific block height
		reqBlock, _ := chainMessage.RequestedBlock()
		if reqBlock == spectypes.LATEST_BLOCK {
			modifiedOnLatestReq = chainMessage.UpdateLatestBlockInMessage(relayResult.Request.RelayData.RequestBlock, false)
			if !modifiedOnLatestReq {
				relayResult.Finalized = false // shut down data reliability
			}
		}
		if len(relayResults) >= rpccs.requiredResponses {
			break
		}
	}

	enabled, dataReliabilityThreshold := rpccs.chainParser.DataReliabilityParams()
	if enabled {
		for _, relayResult := range relayResults {
			// new context is needed for data reliability as some clients cancel the context they provide when the relay returns
			// as data reliability happens in a go routine it will continue while the response returns.
			guid, found := utils.GetUniqueIdentifier(ctx)
			dataReliabilityContext := context.Background()
			if found {
				dataReliabilityContext = utils.WithUniqueIdentifier(dataReliabilityContext, guid)
			}
			go rpccs.sendDataReliabilityRelayIfApplicable(dataReliabilityContext, dappID, consumerIp, relayResult, chainMessage, dataReliabilityThreshold, unwantedProviders) // runs asynchronously
		}
	}

	if len(relayResults) == 0 {
		rpccs.appendHeadersToRelayResult(ctx, errorRelayResult, retries)
		// suggest the user to add the timeout flag
		if uint64(timeouts) == retries {
			utils.LavaFormatDebug("all relays timeout", utils.Attribute{Key: "GUID", Value: ctx}, utils.Attribute{Key: "errors", Value: relayErrors.relayErrors})
			return errorRelayResult, utils.LavaFormatError("Failed all relay retries due to timeout consider adding 'lava-relay-timeout' header to extend the allowed timeout duration", nil, utils.Attribute{Key: "GUID", Value: ctx})
		}
		return errorRelayResult, utils.LavaFormatError("Failed all retries", nil, utils.Attribute{Key: "GUID", Value: ctx}, relayErrors.GetBestErrorMessageForUser())
	} else if len(relayErrors.relayErrors) > 0 {
		utils.LavaFormatDebug("relay succeeded but had some errors", utils.Attribute{Key: "GUID", Value: ctx}, utils.Attribute{Key: "errors", Value: relayErrors})
	}
	var returnedResult *common.RelayResult
	for _, iteratedResult := range relayResults {
		// TODO: go over rpccs.requiredResponses and get majority
		returnedResult = iteratedResult
	}

	if analytics != nil {
		currentLatency := time.Since(relaySentTime)
		analytics.Latency = currentLatency.Milliseconds()
		analytics.ComputeUnits = chainMessage.GetApi().ComputeUnits
	}
	if retries > 0 {
		utils.LavaFormatDebug("relay succeeded after retries", utils.Attribute{Key: "GUID", Value: ctx}, utils.Attribute{Key: "retries", Value: retries})
	}
	rpccs.appendHeadersToRelayResult(ctx, returnedResult, retries)
	return returnedResult, nil
}

func (rpccs *RPCConsumerServer) sendRelayToProvider(
	ctx context.Context,
	chainMessage chainlib.ChainMessage,
	relayRequestData *pairingtypes.RelayPrivateData,
	dappID string,
	consumerIp string,
	unwantedProviders *map[string]struct{},
	timeouts int,
) (relayResult *common.RelayResult, errRet error) {
	// get a session for the relay from the ConsumerSessionManager
	// construct a relay message with lavaprotocol package, include QoS and jail providers
	// sign the relay message with the lavaprotocol package
	// send the relay message
	// handle the response verification with the lavaprotocol package
	// handle data reliability provider finalization data with the lavaprotocol package
	// if necessary send detection tx for breach of data reliability provider finalization data
	// handle data reliability hashes consensus checks with the lavaprotocol package
	// if necessary send detection tx for hashes consensus mismatch
	// handle QoS updates
	// in case connection totally fails, update unresponsive providers in ConsumerSessionManager

	isSubscription := chainlib.IsSubscription(chainMessage)
	if isSubscription {
		// temporarily disable subscriptions
		// TODO: fix subscription and disable this case.
		return &common.RelayResult{ProviderInfo: common.ProviderInfo{ProviderAddress: ""}}, utils.LavaFormatError("Subscriptions are disabled currently", nil)
	}

	privKey := rpccs.privKey
	chainID := rpccs.listenEndpoint.ChainID
	lavaChainID := rpccs.lavaChainID

	// Get Session. we get session here so we can use the epoch in the callbacks
	reqBlock, _ := chainMessage.RequestedBlock()
	if reqBlock == spectypes.LATEST_BLOCK && relayRequestData.SeenBlock != 0 {
		// make optimizer select a provider that is likely to have the latest seen block
		reqBlock = relayRequestData.SeenBlock
	}
	// consumerEmergencyTracker always use latest virtual epoch
	virtualEpoch := rpccs.consumerTxSender.GetLatestVirtualEpoch()
	sessions, err := rpccs.consumerSessionManager.GetSessions(ctx, chainlib.GetComputeUnits(chainMessage), *unwantedProviders, reqBlock, chainlib.GetAddon(chainMessage), chainMessage.GetExtensions(), chainlib.GetStateful(chainMessage), virtualEpoch)
	if err != nil {
		return &common.RelayResult{ProviderInfo: common.ProviderInfo{ProviderAddress: ""}}, err
	}

	type relayResponse struct {
		relayResult *common.RelayResult
		err         error
	}

	// Make a channel for all providers to send responses
	responses := make(chan *relayResponse, len(sessions))

	relayTimeout := chainlib.GetRelayTimeout(chainMessage, rpccs.chainParser, timeouts)
	// Iterate over the sessions map
	for providerPublicAddress, sessionInfo := range sessions {
		// Launch a separate goroutine for each session
		go func(providerPublicAddress string, sessionInfo *lavasession.SessionInfo) {
			var localRelayResult *common.RelayResult
			var errResponse error
			goroutineCtx, goroutineCtxCancel := context.WithCancel(context.Background())
			guid, found := utils.GetUniqueIdentifier(ctx)
			if found {
				goroutineCtx = utils.WithUniqueIdentifier(goroutineCtx, guid)
			}
			defer func() {
				// Return response
				responses <- &relayResponse{
					relayResult: localRelayResult,
					err:         errResponse,
				}
				// Close context
				goroutineCtxCancel()
			}()
			localRelayResult = &common.RelayResult{
				ProviderInfo: common.ProviderInfo{ProviderAddress: providerPublicAddress, ProviderStake: sessionInfo.StakeSize, ProviderQoSExcellenceSummery: sessionInfo.QoSSummeryResult},
				Finalized:    false,
				// setting the single consumer session as the conflict handler.
				//  to be able to validate if we need to report this provider or not.
				// holding the pointer is ok because the session is locked atm,
				// and later after its unlocked we only atomic read / write to it.
				ConflictHandler: sessionInfo.Session.Parent,
			}
			localRelayRequestData := *relayRequestData

			// Extract fields from the sessionInfo
			singleConsumerSession := sessionInfo.Session
			epoch := sessionInfo.Epoch
			reportedProviders := sessionInfo.ReportedProviders

			relayRequest, errResponse := lavaprotocol.ConstructRelayRequest(goroutineCtx, privKey, lavaChainID, chainID, &localRelayRequestData, providerPublicAddress, singleConsumerSession, int64(epoch), reportedProviders)
			if errResponse != nil {
				return
			}
			localRelayResult.Request = relayRequest
			endpointClient := *singleConsumerSession.Endpoint.Client

			if isSubscription {
				localRelayResult, errResponse = rpccs.relaySubscriptionInner(goroutineCtx, endpointClient, singleConsumerSession, localRelayResult)
				if errResponse != nil {
					return
				}
			}
			requestedBlock, _ := chainMessage.RequestedBlock()
			if requestedBlock != spectypes.NOT_APPLICABLE {
				// try using cache before sending relay
				var cacheReply *pairingtypes.CacheRelayReply
				cacheReply, errResponse = rpccs.cache.GetEntry(goroutineCtx, localRelayResult.Request.RelayData, nil, chainID, false, localRelayResult.Request.RelaySession.Provider) // caching in the portal doesn't care about hashes, and we don't have data on finalization yet
				reply := cacheReply.GetReply()
				if errResponse == nil && reply != nil {
					// Info was fetched from cache, so we don't need to change the state
					// so we can return here, no need to update anything and calculate as this info was fetched from the cache
					localRelayResult.Reply = reply
					lavaprotocol.UpdateRequestedBlock(localRelayResult.Request.RelayData, reply) // update relay request requestedBlock to the provided one in case it was arbitrary
					errResponse = rpccs.consumerSessionManager.OnSessionUnUsed(singleConsumerSession)

					return
				}
			} else {
				utils.LavaFormatDebug("skipping cache due to requested block being NOT_APPLICABLE", utils.Attribute{Key: "api name", Value: chainMessage.GetApi().Name})
			}

			// cache failed, move on to regular relay
			if performance.NotConnectedError.Is(errResponse) {
				utils.LavaFormatDebug("cache not connected", utils.LogAttr("error", errResponse))
			}

			// unique per dappId and ip
			consumerToken := common.GetUniqueToken(dappID, consumerIp)

			localRelayResult, relayLatency, errResponse, backoff := rpccs.relayInner(goroutineCtx, singleConsumerSession, localRelayResult, relayTimeout, chainMessage, consumerToken)
			if errResponse != nil {
				failRelaySession := func(origErr error, backoff_ bool) {
					backOffDuration := 0 * time.Second
					if backoff_ {
						backOffDuration = lavasession.BACKOFF_TIME_ON_FAILURE
					}
					time.Sleep(backOffDuration) // sleep before releasing this singleConsumerSession
					// relay failed need to fail the session advancement
					errReport := rpccs.consumerSessionManager.OnSessionFailure(singleConsumerSession, origErr)
					if errReport != nil {
						utils.LavaFormatError("failed relay onSessionFailure errored", errReport, utils.Attribute{Key: "GUID", Value: goroutineCtx}, utils.Attribute{Key: "original error", Value: origErr.Error()})
					}
				}
				go failRelaySession(errResponse, backoff)

				return
			}

			// get here only if performed a regular relay successfully
			expectedBH, numOfProviders := rpccs.finalizationConsensus.ExpectedBlockHeight(rpccs.chainParser)
			pairingAddressesLen := rpccs.consumerSessionManager.GetAtomicPairingAddressesLength()
			latestBlock := localRelayResult.Reply.LatestBlock
			if expectedBH-latestBlock > 1000 {
				utils.LavaFormatWarning("identified block gap", nil,
					utils.Attribute{Key: "expectedBH", Value: expectedBH},
					utils.Attribute{Key: "latestServicedBlock", Value: latestBlock},
					utils.Attribute{Key: "session_id", Value: singleConsumerSession.SessionId},
					utils.Attribute{Key: "provider_address", Value: singleConsumerSession.Parent.PublicLavaAddress},
					utils.Attribute{Key: "providersCount", Value: pairingAddressesLen},
					utils.Attribute{Key: "finalizationConsensus", Value: rpccs.finalizationConsensus.String()},
				)
			}
			if DebugRelaysFlag && singleConsumerSession.QoSInfo.LastQoSReport != nil &&
				singleConsumerSession.QoSInfo.LastQoSReport.Sync.BigInt() != nil &&
				singleConsumerSession.QoSInfo.LastQoSReport.Sync.LT(sdk.MustNewDecFromStr("0.9")) {
				utils.LavaFormatDebug("identified QoS mismatch",
					utils.Attribute{Key: "expectedBH", Value: expectedBH},
					utils.Attribute{Key: "latestServicedBlock", Value: latestBlock},
					utils.Attribute{Key: "session_id", Value: singleConsumerSession.SessionId},
					utils.Attribute{Key: "provider_address", Value: singleConsumerSession.Parent.PublicLavaAddress},
					utils.Attribute{Key: "providersCount", Value: pairingAddressesLen},
					utils.Attribute{Key: "singleConsumerSession.QoSInfo", Value: singleConsumerSession.QoSInfo},
					utils.Attribute{Key: "finalizationConsensus", Value: rpccs.finalizationConsensus.String()},
				)
			}
			errResponse = rpccs.consumerSessionManager.OnSessionDone(singleConsumerSession, latestBlock, chainlib.GetComputeUnits(chainMessage), relayLatency, singleConsumerSession.CalculateExpectedLatency(relayTimeout), expectedBH, numOfProviders, pairingAddressesLen, chainMessage.GetApi().Category.HangingApi) // session done successfully
<<<<<<< HEAD
			// copy private data so if it changes it doesn't panic mid async send
			copyPrivateData := &pairingtypes.RelayPrivateData{}
			copyErr := protocopy.DeepCopyProtoObject(localRelayResult.Request.RelayData, copyPrivateData)
			// set cache in a nonblocking call
			go func() {
				// deal with copying error.
				if copyErr != nil {
					utils.LavaFormatError("Failed copying relay private data sendRelayToProvider", copyErr)
					return
				}
				requestedBlock, _ := chainMessage.RequestedBlock()
				if requestedBlock == spectypes.NOT_APPLICABLE {
					return
				}
				new_ctx := context.Background()
				new_ctx, cancel := context.WithTimeout(new_ctx, common.DataReliabilityTimeoutIncrease)
				defer cancel()
				err2 := rpccs.cache.SetEntry(new_ctx, copyPrivateData, nil, chainID, localRelayResult.Reply, localRelayResult.Finalized, localRelayResult.Request.RelaySession.Provider, nil) // caching in the portal doesn't care about hashes
				if err2 != nil && !performance.NotInitialisedError.Is(err2) {
					utils.LavaFormatWarning("error updating cache with new entry", err2)
				}
			}()
=======

			if rpccs.cache.CacheActive() {
				// copy private data so if it changes it doesn't panic mid async send
				copyPrivateData := &pairingtypes.RelayPrivateData{}
				copyRequestErr := protocopy.DeepCopyProtoObject(localRelayResult.Request.RelayData, copyPrivateData)
				copyReply := &pairingtypes.RelayReply{}
				copyReplyErr := protocopy.DeepCopyProtoObject(localRelayResult.Reply, copyReply)
				// set cache in a non blocking call
				go func() {
					// deal with copying error.
					if copyRequestErr != nil || copyReplyErr != nil {
						utils.LavaFormatError("Failed copying relay private data sendRelayToProvider", nil, utils.LogAttr("copyReplyErr", copyReplyErr), utils.LogAttr("copyRequestErr", copyRequestErr))
						return
					}
					requestedBlock, _ := chainMessage.RequestedBlock()
					if requestedBlock == spectypes.NOT_APPLICABLE {
						return
					}
					new_ctx := context.Background()
					new_ctx, cancel := context.WithTimeout(new_ctx, common.DataReliabilityTimeoutIncrease)
					defer cancel()
					err2 := rpccs.cache.SetEntry(new_ctx, copyPrivateData, nil, chainID, copyReply, localRelayResult.Finalized, localRelayResult.Request.RelaySession.Provider, nil) // caching in the portal doesn't care about hashes
					if err2 != nil {
						utils.LavaFormatWarning("error updating cache with new entry", err2)
					}
				}()
			}
>>>>>>> 8bdc0d05
		}(providerPublicAddress, sessionInfo)
	}

	result := make(chan *relayResponse)

	go func(timeout time.Duration) {
		responsesReceived := 0
		relayReturned := false
		for {
			select {
			case response := <-responses:
				// increase responses received
				responsesReceived++
				if response.err == nil && !relayReturned {
					// Return the first successful response
					result <- response
					relayReturned = true
				}

				if responsesReceived == len(sessions) {
					// Return the last response if all previous responses were error
					if !relayReturned {
						result <- response
					}

					// if it was returned, just close this go routine
					return
				}
			case <-time.After(relayTimeout + 2*time.Second):
				// Timeout occurred, send an error to result channel
				result <- &relayResponse{nil, NoResponseTimeout}
				return
			}
		}
	}(relayTimeout)

	response := <-result

	if response.err == nil && response.relayResult != nil && response.relayResult.Reply != nil {
		// no error, update the seen block
		blockSeen := response.relayResult.Reply.LatestBlock
		rpccs.consumerConsistency.SetSeenBlock(blockSeen, dappID, consumerIp)
	}

	return response.relayResult, response.err
}

func (rpccs *RPCConsumerServer) relayInner(ctx context.Context, singleConsumerSession *lavasession.SingleConsumerSession, relayResult *common.RelayResult, relayTimeout time.Duration, chainMessage chainlib.ChainMessage, consumerToken string) (relayResultRet *common.RelayResult, relayLatency time.Duration, err error, needsBackoff bool) {
	existingSessionLatestBlock := singleConsumerSession.LatestBlock // we read it now because singleConsumerSession is locked, and later it's not
	endpointClient := *singleConsumerSession.Endpoint.Client
	providerPublicAddress := relayResult.ProviderInfo.ProviderAddress
	relayRequest := relayResult.Request
	callRelay := func() (reply *pairingtypes.RelayReply, relayLatency time.Duration, err error, backoff bool) {
		relaySentTime := time.Now()
		connectCtx, connectCtxCancel := context.WithTimeout(ctx, relayTimeout)
		metadataAdd := metadata.New(map[string]string{common.IP_FORWARDING_HEADER_NAME: consumerToken})
		connectCtx = metadata.NewOutgoingContext(connectCtx, metadataAdd)
		defer connectCtxCancel()
		var trailer metadata.MD
		reply, err = endpointClient.Relay(connectCtx, relayRequest, grpc.Trailer(&trailer))
		statuses := trailer.Get(common.StatusCodeMetadataKey)
		if len(statuses) > 0 {
			codeNum, errStatus := strconv.Atoi(statuses[0])
			if errStatus != nil {
				utils.LavaFormatWarning("failed converting status code", errStatus)
			}
			relayResult.StatusCode = codeNum
		}
		relayLatency = time.Since(relaySentTime)
		if DebugRelaysFlag {
			utils.LavaFormatDebug("sending relay to provider",
				utils.LogAttr("GUID", ctx),
				utils.LogAttr("addon", relayRequest.RelayData.Addon),
				utils.LogAttr("extensions", relayRequest.RelayData.Extensions),
				utils.LogAttr("requestedBlock", relayRequest.RelayData.RequestBlock),
				utils.LogAttr("seenBlock", relayRequest.RelayData.SeenBlock),
				utils.LogAttr("provider", relayRequest.RelaySession.Provider),
				utils.LogAttr("cuSum", relayRequest.RelaySession.CuSum),
				utils.LogAttr("QosReport", relayRequest.RelaySession.QosReport),
				utils.LogAttr("QosReportExcellence", relayRequest.RelaySession.QosExcellenceReport),
				utils.LogAttr("relayNum", relayRequest.RelaySession.RelayNum),
				utils.LogAttr("sessionId", relayRequest.RelaySession.SessionId),
				utils.LogAttr("latency", relayLatency),
				utils.LogAttr("replyErred", err != nil),
				utils.LogAttr("replyLatestBlock", reply.GetLatestBlock()),
			)
		}
		if err != nil {
			backoff := false
			if errors.Is(connectCtx.Err(), context.DeadlineExceeded) {
				backoff = true
			}
			return reply, 0, err, backoff
		}
		return reply, relayLatency, nil, false
	}
	reply, relayLatency, err, backoff := callRelay()
	if err != nil {
		return relayResult, 0, err, backoff
	}
	relayResult.Reply = reply
	lavaprotocol.UpdateRequestedBlock(relayRequest.RelayData, reply) // update relay request requestedBlock to the provided one in case it was arbitrary
	_, _, blockDistanceForFinalizedData, _ := rpccs.chainParser.ChainBlockStats()
	finalized := spectypes.IsFinalizedBlock(relayRequest.RelayData.RequestBlock, reply.LatestBlock, blockDistanceForFinalizedData)
	filteredHeaders, _, ignoredHeaders := rpccs.chainParser.HandleHeaders(reply.Metadata, chainMessage.GetApiCollection(), spectypes.Header_pass_reply)
	reply.Metadata = filteredHeaders
	err = lavaprotocol.VerifyRelayReply(ctx, reply, relayRequest, providerPublicAddress)
	if err != nil {
		return relayResult, 0, err, false
	}
	reply.Metadata = append(reply.Metadata, ignoredHeaders...)
	// TODO: response data sanity, check its under an expected format add that format to spec
	enabled, _ := rpccs.chainParser.DataReliabilityParams()
	if enabled {
		// TODO: DETECTION instead of existingSessionLatestBlock, we need proof of last reply to send the previous reply and the current reply
		finalizedBlocks, finalizationConflict, err := lavaprotocol.VerifyFinalizationData(reply, relayRequest, providerPublicAddress, rpccs.consumerAddress, existingSessionLatestBlock, blockDistanceForFinalizedData)
		if err != nil {
			if lavaprotocol.ProviderFinzalizationDataAccountabilityError.Is(err) && finalizationConflict != nil {
				go rpccs.consumerTxSender.TxConflictDetection(ctx, finalizationConflict, nil, nil, singleConsumerSession.Parent)
			}
			return relayResult, 0, err, false
		}

		finalizationConflict, err = rpccs.finalizationConsensus.UpdateFinalizedHashes(int64(blockDistanceForFinalizedData), providerPublicAddress, finalizedBlocks, relayRequest.RelaySession, reply)
		if err != nil {
			go rpccs.consumerTxSender.TxConflictDetection(ctx, finalizationConflict, nil, nil, singleConsumerSession.Parent)
			return relayResult, 0, err, false
		}
	}
	relayResult.Finalized = finalized
	return relayResult, relayLatency, nil, false
}

func (rpccs *RPCConsumerServer) relaySubscriptionInner(ctx context.Context, endpointClient pairingtypes.RelayerClient, singleConsumerSession *lavasession.SingleConsumerSession, relayResult *common.RelayResult) (relayResultRet *common.RelayResult, err error) {
	// relaySentTime := time.Now()
	replyServer, err := endpointClient.RelaySubscribe(ctx, relayResult.Request)
	// relayLatency := time.Since(relaySentTime) // TODO: use subscription QoS
	if err != nil {
		errReport := rpccs.consumerSessionManager.OnSessionFailure(singleConsumerSession, err)
		if errReport != nil {
			return relayResult, utils.LavaFormatError("subscribe relay failed onSessionFailure errored", errReport, utils.Attribute{Key: "GUID", Value: ctx}, utils.Attribute{Key: "original error", Value: err.Error()})
		}
		return relayResult, err
	}
	// TODO: need to check that if provider fails and returns error, this is reflected here and we run onSessionDone
	// my thoughts are that this fails if the grpc fails not if the provider fails, and if the provider returns an error this is reflected by the Recv function on the chainListener calling us here
	// and this is too late
	relayResult.ReplyServer = &replyServer
	err = rpccs.consumerSessionManager.OnSessionDoneIncreaseCUOnly(singleConsumerSession)
	return relayResult, err
}

func (rpccs *RPCConsumerServer) sendDataReliabilityRelayIfApplicable(ctx context.Context, dappID string, consumerIp string, relayResult *common.RelayResult, chainMessage chainlib.ChainMessage, dataReliabilityThreshold uint32, unwantedProviders map[string]struct{}) error {
	// validate relayResult is not nil
	if relayResult == nil || relayResult.Reply == nil || relayResult.Request == nil {
		return utils.LavaFormatError("sendDataReliabilityRelayIfApplicable relayResult nil check", nil, utils.Attribute{Key: "GUID", Value: ctx}, utils.Attribute{Key: "relayResult", Value: relayResult})
	}

	specCategory := chainMessage.GetApi().Category
	if !specCategory.Deterministic || !relayResult.Finalized {
		return nil // disabled for this spec and requested block so no data reliability messages
	}

	reqBlock, _ := chainMessage.RequestedBlock()
	if reqBlock <= spectypes.NOT_APPLICABLE {
		if reqBlock <= spectypes.LATEST_BLOCK {
			return utils.LavaFormatError("sendDataReliabilityRelayIfApplicable latest requestBlock", nil, utils.Attribute{Key: "GUID", Value: ctx}, utils.Attribute{Key: "RequestBlock", Value: reqBlock})
		}
		// does not support sending data reliability requests on a block that is not specific
		return nil
	}

	if rand.Uint32() > dataReliabilityThreshold {
		// decided not to do data reliability
		return nil
	}
	relayRequestData := lavaprotocol.NewRelayData(ctx, relayResult.Request.RelayData.ConnectionType, relayResult.Request.RelayData.ApiUrl, relayResult.Request.RelayData.Data, relayResult.Request.RelayData.SeenBlock, reqBlock, relayResult.Request.RelayData.ApiInterface, chainMessage.GetRPCMessage().GetHeaders(), relayResult.Request.RelayData.Addon, relayResult.Request.RelayData.Extensions)
	// TODO: give the same timeout the original provider got by setting the same retry
	relayResultDataReliability, err := rpccs.sendRelayToProvider(ctx, chainMessage, relayRequestData, dappID, consumerIp, &unwantedProviders, 0)
	if err != nil {
		errAttributes := []utils.Attribute{}
		// failed to send to a provider
		if relayResultDataReliability.ProviderInfo.ProviderAddress != "" {
			errAttributes = append(errAttributes, utils.Attribute{Key: "address", Value: relayResultDataReliability.ProviderInfo.ProviderAddress})
		}
		errAttributes = append(errAttributes, utils.Attribute{Key: "relayRequestData", Value: relayRequestData})
		return utils.LavaFormatWarning("failed data reliability relay to provider", err, errAttributes...)
	}
	if !relayResultDataReliability.Finalized {
		utils.LavaFormatInfo("skipping data reliability check since response from second provider was not finalized", utils.Attribute{Key: "providerAddress", Value: relayResultDataReliability.ProviderInfo.ProviderAddress})
		return nil
	}
	conflict := lavaprotocol.VerifyReliabilityResults(ctx, relayResult, relayResultDataReliability, chainMessage.GetApiCollection(), rpccs.chainParser)
	if conflict != nil {
		err := rpccs.consumerTxSender.TxConflictDetection(ctx, nil, conflict, nil, relayResultDataReliability.ConflictHandler)
		if err != nil {
			utils.LavaFormatError("could not send detection Transaction", err, utils.Attribute{Key: "GUID", Value: ctx}, utils.Attribute{Key: "conflict", Value: conflict})
		}
	}
	return nil
}

func (rpccs *RPCConsumerServer) LavaDirectiveHeaders(metadata []pairingtypes.Metadata) ([]pairingtypes.Metadata, map[string]string) {
	metadataRet := []pairingtypes.Metadata{}
	headerDirectives := map[string]string{}
	for _, metaElement := range metadata {
		name := strings.ToLower(metaElement.Name)
		switch name {
		case common.BLOCK_PROVIDERS_ADDRESSES_HEADER_NAME:
			headerDirectives[name] = metaElement.Value
		case common.RELAY_TIMEOUT_HEADER_NAME:
			headerDirectives[name] = metaElement.Value
		case common.EXTENSION_OVERRIDE_HEADER_NAME:
			headerDirectives[name] = metaElement.Value
		default:
			metadataRet = append(metadataRet, metaElement)
		}
	}
	return metadataRet, headerDirectives
}

func (rpccs *RPCConsumerServer) GetInitialUnwantedProviders(directiveHeaders map[string]string) map[string]struct{} {
	unwantedProviders := map[string]struct{}{}
	blockedProviders, ok := directiveHeaders[common.BLOCK_PROVIDERS_ADDRESSES_HEADER_NAME]
	if ok {
		providerAddressesToBlock := strings.Split(blockedProviders, ",")
		for _, providerAddress := range providerAddressesToBlock {
			unwantedProviders[providerAddress] = struct{}{}
		}
	}
	return unwantedProviders
}

func (rpccs *RPCConsumerServer) HandleDirectiveHeadersForMessage(chainMessage chainlib.ChainMessage, directiveHeaders map[string]string) {
	timeoutStr, ok := directiveHeaders[common.RELAY_TIMEOUT_HEADER_NAME]
	if ok {
		timeout, err := time.ParseDuration(timeoutStr)
		if err == nil {
			// set an override timeout
			chainMessage.TimeoutOverride(timeout)
		}
	}
	extensionsStr, ok := directiveHeaders[common.EXTENSION_OVERRIDE_HEADER_NAME]
	if ok {
		extensions := strings.Split(extensionsStr, ",")
		_, extensions, _ = rpccs.chainParser.SeparateAddonsExtensions(extensions)
		if len(extensions) == 1 && extensions[0] == "none" {
			// none eliminates existing extensions
			chainMessage.OverrideExtensions([]string{}, rpccs.chainParser.ExtensionsParser())
		} else if len(extensions) > 0 {
			chainMessage.OverrideExtensions(extensions, rpccs.chainParser.ExtensionsParser())
		}
	}
}

func (rpccs *RPCConsumerServer) appendHeadersToRelayResult(ctx context.Context, relayResult *common.RelayResult, retries uint64) {
	if relayResult == nil {
		return
	}
	metadataReply := []pairingtypes.Metadata{}
	// add the provider that responded
	if relayResult.GetProvider() != "" {
		metadataReply = append(metadataReply,
			pairingtypes.Metadata{
				Name:  common.PROVIDER_ADDRESS_HEADER_NAME,
				Value: relayResult.GetProvider(),
			})
	}
	// add the relay retried count
	if retries > 0 {
		metadataReply = append(metadataReply,
			pairingtypes.Metadata{
				Name:  common.RETRY_COUNT_HEADER_NAME,
				Value: strconv.FormatUint(retries, 10),
			})
	}
	guid, found := utils.GetUniqueIdentifier(ctx)
	if found && guid != 0 {
		guidStr := strconv.FormatUint(guid, 10)
		metadataReply = append(metadataReply,
			pairingtypes.Metadata{
				Name:  common.GUID_HEADER_NAME,
				Value: guidStr,
			})
	}
	if relayResult.Reply == nil {
		relayResult.Reply = &pairingtypes.RelayReply{}
	}
	relayResult.Reply.Metadata = append(relayResult.Reply.Metadata, metadataReply...)
}<|MERGE_RESOLUTION|>--- conflicted
+++ resolved
@@ -507,30 +507,6 @@
 				)
 			}
 			errResponse = rpccs.consumerSessionManager.OnSessionDone(singleConsumerSession, latestBlock, chainlib.GetComputeUnits(chainMessage), relayLatency, singleConsumerSession.CalculateExpectedLatency(relayTimeout), expectedBH, numOfProviders, pairingAddressesLen, chainMessage.GetApi().Category.HangingApi) // session done successfully
-<<<<<<< HEAD
-			// copy private data so if it changes it doesn't panic mid async send
-			copyPrivateData := &pairingtypes.RelayPrivateData{}
-			copyErr := protocopy.DeepCopyProtoObject(localRelayResult.Request.RelayData, copyPrivateData)
-			// set cache in a nonblocking call
-			go func() {
-				// deal with copying error.
-				if copyErr != nil {
-					utils.LavaFormatError("Failed copying relay private data sendRelayToProvider", copyErr)
-					return
-				}
-				requestedBlock, _ := chainMessage.RequestedBlock()
-				if requestedBlock == spectypes.NOT_APPLICABLE {
-					return
-				}
-				new_ctx := context.Background()
-				new_ctx, cancel := context.WithTimeout(new_ctx, common.DataReliabilityTimeoutIncrease)
-				defer cancel()
-				err2 := rpccs.cache.SetEntry(new_ctx, copyPrivateData, nil, chainID, localRelayResult.Reply, localRelayResult.Finalized, localRelayResult.Request.RelaySession.Provider, nil) // caching in the portal doesn't care about hashes
-				if err2 != nil && !performance.NotInitialisedError.Is(err2) {
-					utils.LavaFormatWarning("error updating cache with new entry", err2)
-				}
-			}()
-=======
 
 			if rpccs.cache.CacheActive() {
 				// copy private data so if it changes it doesn't panic mid async send
@@ -558,7 +534,6 @@
 					}
 				}()
 			}
->>>>>>> 8bdc0d05
 		}(providerPublicAddress, sessionInfo)
 	}
 
