--- conflicted
+++ resolved
@@ -170,13 +170,13 @@
 				if enabled, _ := chainParser.DataReliabilityParams(); enabled {
 					chainFetcher = chainlib.NewChainFetcher(ctx, chainRouter, chainParser, rpcProviderEndpoint)
 				} else {
-					chainFetcher = chainlib.NewDummyChainFetcher(ctx, rpcProviderEndpoint)
+					chainFetcher = chainlib.NewVerificationsOnlyChainFetcher(ctx, chainRouter, chainParser, rpcProviderEndpoint)
 				}
 
 				// Fetch and validate chain id
 				err = chainFetcher.Validate(ctx)
 				if err != nil {
-					return utils.LavaFormatError("panic severity critical error, aborting support for chain api due to failing to fetch chain ID, continuing with other endpoints", err, utils.Attribute{Key: "endpoint", Value: rpcProviderEndpoint})
+					return utils.LavaFormatError("panic severity critical error, aborting support for chain api due to failing to validate, continuing with other endpoints", err, utils.Attribute{Key: "endpoint", Value: rpcProviderEndpoint})
 				}
 
 				chainTrackerInf, found := stateTrackersPerChain.Load(chainID)
@@ -193,17 +193,8 @@
 					if err != nil {
 						return utils.LavaFormatError("panic severity critical error, aborting support for chain api due to node access, continuing with other endpoints", err, utils.Attribute{Key: "chainTrackerConfig", Value: chainTrackerConfig}, utils.Attribute{Key: "endpoint", Value: rpcProviderEndpoint})
 					}
-
-<<<<<<< HEAD
-					// Fetch chain id
-					err := chainFetcher.Validate(ctx)
-					if err != nil {
-						return utils.LavaFormatError("panic severity critical error, aborting support for chain api due to failing to validate, continuing with other endpoints", err, utils.Attribute{Key: "endpoint", Value: rpcProviderEndpoint})
-					}
-=======
 					// Any validation needs to be before we store chain tracker for given chain id
 					stateTrackersPerChain.Store(rpcProviderEndpoint.ChainID, chainTracker)
->>>>>>> 2c95d922
 				} else {
 					var ok bool
 					chainTracker, ok = chainTrackerInf.(*chaintracker.ChainTracker)
