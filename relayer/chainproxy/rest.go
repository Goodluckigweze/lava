package chainproxy

import (
	"bytes"
	"context"
	"encoding/json"
	"errors"
	"fmt"
	"io/ioutil"
	"net/http"
	"strings"

	"github.com/btcsuite/btcd/btcec"
	"github.com/gofiber/fiber/v2"
	"github.com/gofiber/fiber/v2/middleware/favicon"
	"github.com/lavanet/lava/relayer/chainproxy/rpcclient"
	"github.com/lavanet/lava/relayer/lavasession"
	"github.com/lavanet/lava/relayer/parser"
	"github.com/lavanet/lava/relayer/performance"
	"github.com/lavanet/lava/relayer/sentry"
	"github.com/lavanet/lava/utils"
	pairingtypes "github.com/lavanet/lava/x/pairing/types"
	spectypes "github.com/lavanet/lava/x/spec/types"
)

type RestMessage struct {
	cp             *RestChainProxy
	serviceApi     *spectypes.ServiceApi
	path           string
	msg            []byte
	requestedBlock int64
	Result         json.RawMessage
	connectionType string
}

type RestChainProxy struct {
	nodeUrl    string
	sentry     *sentry.Sentry
	csm        *lavasession.ConsumerSessionManager
	portalLogs *PortalLogs
	cache      *performance.Cache
}

func (r *RestMessage) GetMsg() interface{} {
	return r.msg
}

func NewRestChainProxy(nodeUrl string, sentry *sentry.Sentry, csm *lavasession.ConsumerSessionManager, pLogs *PortalLogs) ChainProxy {
	nodeUrl = strings.TrimSuffix(nodeUrl, "/")
	return &RestChainProxy{
		nodeUrl:    nodeUrl,
		sentry:     sentry,
		csm:        csm,
		portalLogs: pLogs,
	}
}

func (cp *RestChainProxy) GetConsumerSessionManager() *lavasession.ConsumerSessionManager {
	return cp.csm
}

func (cp *RestChainProxy) NewMessage(path string, data []byte) (*RestMessage, error) {
	//
	// Check api is supported an save it in nodeMsg
	serviceApi, err := cp.getSupportedApi(path)
	if err != nil {
		return nil, err
	}
	nodeMsg := &RestMessage{
		cp:         cp,
		serviceApi: serviceApi,
		path:       path,
		msg:        data,
	}

	return nodeMsg, nil
}

func (m RestMessage) GetParams() interface{} {
	retArr := make([]interface{}, 0)
	retArr = append(retArr, m.msg)
	return retArr
}

func (m RestMessage) GetResult() json.RawMessage {
	return m.Result
}

func (m RestMessage) ParseBlock(inp string) (int64, error) {
	return parser.ParseDefaultBlockParameter(inp)
}

func (cp *RestChainProxy) SetCache(cache *performance.Cache) {
	cp.cache = cache
}

func (cp *RestChainProxy) GetCache() *performance.Cache {
	return cp.cache
}

func (cp *RestChainProxy) FetchBlockHashByNum(ctx context.Context, blockNum int64) (string, error) {
	serviceApi, ok := cp.GetSentry().GetSpecApiByTag(spectypes.GET_BLOCK_BY_NUM)
	if !ok {
		return "", errors.New(spectypes.GET_BLOCKNUM + " tag function not found")
	}

	var nodeMsg NodeMessage
	var err error
	if serviceApi.GetParsing().FunctionTemplate != "" {
		nodeMsg, err = cp.ParseMsg(fmt.Sprintf(serviceApi.GetParsing().FunctionTemplate, blockNum), nil, http.MethodGet)
	} else {
		nodeMsg, err = cp.NewMessage(serviceApi.Name, nil)
	}

	if err != nil {
		return "", err
	}

	_, _, _, err = nodeMsg.Send(ctx, nil)
	if err != nil {
		return "", utils.LavaFormatError("Error On Send FetchBlockHashByNum", err, &map[string]string{"nodeUrl": cp.nodeUrl})
	}

	blockData, err := parser.ParseMessageResponse((nodeMsg.(*RestMessage)), serviceApi.Parsing.ResultParsing)
	if err != nil {
		return "", err
	}

	// blockData is an interface array with the parsed result in index 0.
	// we know to expect a string result for a hash.
	parsedIndexString, ok := blockData[spectypes.DEFAULT_PARSED_RESULT_INDEX].(string)
	if !ok {
		return "", fmt.Errorf("FetchBlockHashByNum - blockData[spectypes.DEFAULT_PARSED_RESULT_INDEX].(string) - type assertion failed, type:" + fmt.Sprintf("%s", blockData[spectypes.DEFAULT_PARSED_RESULT_INDEX]))
	}
	return parsedIndexString, nil
}

func (cp *RestChainProxy) FetchLatestBlockNum(ctx context.Context) (int64, error) {
	serviceApi, ok := cp.GetSentry().GetSpecApiByTag(spectypes.GET_BLOCKNUM)
	if !ok {
		return spectypes.NOT_APPLICABLE, errors.New(spectypes.GET_BLOCKNUM + " tag function not found")
	}

	params := []byte{}
	nodeMsg, err := cp.NewMessage(serviceApi.GetName(), params)
	if err != nil {
		return spectypes.NOT_APPLICABLE, err
	}

	_, _, _, err = nodeMsg.Send(ctx, nil)
	if err != nil {
		return spectypes.NOT_APPLICABLE, utils.LavaFormatError("Error On Send FetchLatestBlockNum", err, &map[string]string{"nodeUrl": cp.nodeUrl})
	}

	blocknum, err := parser.ParseBlockFromReply(nodeMsg, serviceApi.Parsing.ResultParsing)
	if err != nil {
		return spectypes.NOT_APPLICABLE, utils.LavaFormatError("Failed To Parse FetchLatestBlockNum", err, &map[string]string{
			"nodeUrl":  cp.nodeUrl,
			"Method":   nodeMsg.path,
			"Response": string(nodeMsg.Result),
		})
	}

	return blocknum, nil
}

func (cp *RestChainProxy) GetSentry() *sentry.Sentry {
	return cp.sentry
}

func (cp *RestChainProxy) Start(context.Context) error {
	return nil
}

func (cp *RestChainProxy) getSupportedApi(path string) (*spectypes.ServiceApi, error) {
	path = strings.SplitN(path, "?", 2)[0]
	if api, ok := cp.sentry.MatchSpecApiByName(path); ok {
		if !api.Enabled {
			return nil, fmt.Errorf("REST Api is disabled %s ", path)
		}
		return &api, nil
	}
	return nil, fmt.Errorf("REST Api not supported %s ", path)
}

func (cp *RestChainProxy) ParseMsg(path string, data []byte, connectionType string) (NodeMessage, error) {
	//
	// Check api is supported an save it in nodeMsg
	serviceApi, err := cp.getSupportedApi(path)
	if err != nil {
		return nil, err
	}
	// data contains the query string
	nodeMsg := &RestMessage{
		cp:             cp,
		serviceApi:     serviceApi,
		path:           path,
		msg:            data,
		connectionType: connectionType, // POST,GET etc..
	}

	return nodeMsg, nil
}

func (cp *RestChainProxy) PortalStart(ctx context.Context, privKey *btcec.PrivateKey, listenAddr string) {
	//
	// Setup HTTP Server
	app := fiber.New(fiber.Config{})

	app.Use(favicon.New())

	// Catch Post
	app.Post("/:dappId/*", func(c *fiber.Ctx) error {
		cp.portalLogs.LogStartTransaction("rest-http")

		msgSeed := cp.portalLogs.GetMessageSeed()
		path := "/" + c.Params("*")

		// TODO: handle contentType, in case its not application/json currently we set it to application/json in the Send() method
		// contentType := string(c.Context().Request.Header.ContentType())
		dappID := ExtractDappIDFromFiberContext(c)
<<<<<<< HEAD
		utils.LavaFormatInfo("in <<<", &map[string]string{"path": path, "dappID": dappID, "msgSeed": msgSeed})
=======
		// TODO: fix msgSeed and print it here
		utils.LavaFormatInfo("in <<<", &map[string]string{"path": path, "dappID": dappID})
>>>>>>> 2c884077
		requestBody := string(c.Body())
		reply, _, err := SendRelay(ctx, cp, privKey, path, requestBody, http.MethodPost, dappID)
		if err != nil {
			errMasking := cp.portalLogs.GetUniqueGuidResponseForError(err, msgSeed)
			cp.portalLogs.LogRequestAndResponse("http in/out", true, http.MethodPost, path, requestBody, errMasking, msgSeed, err)
			return c.SendString(fmt.Sprintf(`{"error": "unsupported api","more_information:" %s}`, errMasking))
		}
		responseBody := string(reply.Data)
		cp.portalLogs.LogRequestAndResponse("http in/out", false, http.MethodPost, path, requestBody, responseBody, msgSeed, nil)
		return c.SendString(responseBody)
	})

	//
	// Catch the others
	app.Use("/:dappId/*", func(c *fiber.Ctx) error {
		cp.portalLogs.LogStartTransaction("rest-http")
		msgSeed := cp.portalLogs.GetMessageSeed()

		query := "?" + string(c.Request().URI().QueryString())
		path := "/" + c.Params("*")
		dappID := ""
		if len(c.Route().Params) > 1 {
			dappID = c.Route().Params[1]
			dappID = strings.ReplaceAll(dappID, "*", "")
		}
		utils.LavaFormatInfo("in <<<", &map[string]string{"path": path, "dappID": dappID, "msgSeed": msgSeed})
		reply, _, err := SendRelay(ctx, cp, privKey, path, query, http.MethodGet, dappID)
		if err != nil {
			errMasking := cp.portalLogs.GetUniqueGuidResponseForError(err, msgSeed)
			cp.portalLogs.LogRequestAndResponse("http in/out", true, http.MethodGet, path, "", errMasking, msgSeed, err)
			return c.SendString(fmt.Sprintf(`{"error": "unsupported api","more_information": %s}`, errMasking))
		}
		responseBody := string(reply.Data)
		cp.portalLogs.LogRequestAndResponse("http in/out", false, http.MethodGet, path, "", responseBody, msgSeed, nil)
		return c.SendString(responseBody)
	})
	//
	// Go
	err := app.Listen(listenAddr)
	if err != nil {
		utils.LavaFormatError("app.Listen(listenAddr)", err, nil)
	}
}

func (nm *RestMessage) RequestedBlock() int64 {
	return nm.requestedBlock
}

func (nm *RestMessage) GetServiceApi() *spectypes.ServiceApi {
	return nm.serviceApi
}

func (nm *RestMessage) Send(ctx context.Context, ch chan interface{}) (relayReply *pairingtypes.RelayReply, subscriptionID string, relayReplyServer *rpcclient.ClientSubscription, err error) {
	if ch != nil {
		return nil, "", nil, utils.LavaFormatError("Subscribe is not allowed on rest", nil, nil)
	}
	httpClient := http.Client{
		Timeout: getTimePerCu(nm.serviceApi.ComputeUnits),
	}

	var connectionTypeSlected string = http.MethodGet
	// if ConnectionType is default value or empty we will choose http.MethodGet otherwise choosing the header type provided
	if nm.connectionType != "" {
		connectionTypeSlected = nm.connectionType
	}

	msgBuffer := bytes.NewBuffer(nm.msg)
	url := nm.cp.nodeUrl + nm.path
	// Only get calls uses query params the rest uses the body
	if connectionTypeSlected == http.MethodGet {
		url += string(nm.msg)
	}
	req, err := http.NewRequest(connectionTypeSlected, url, msgBuffer)
	if err != nil {
		nm.Result = []byte(fmt.Sprintf("%s", err))
		return nil, "", nil, err
	}

	// setting the content-type to be application/json instead of Go's defult http.DefaultClient
	if connectionTypeSlected == "POST" || connectionTypeSlected == "PUT" {
		req.Header.Set("Content-Type", "application/json")
	}
	res, err := httpClient.Do(req)
	if err != nil {
		nm.Result = []byte(fmt.Sprintf("%s", err))
		return nil, "", nil, err
	}

	if res.Body != nil {
		defer res.Body.Close()
	}

	body, err := ioutil.ReadAll(res.Body)
	if err != nil {
		nm.Result = []byte(fmt.Sprintf("%s", err))
		return nil, "", nil, err
	}

	reply := &pairingtypes.RelayReply{
		Data: body,
	}
	nm.Result = body

	return reply, "", nil, nil
}<|MERGE_RESOLUTION|>--- conflicted
+++ resolved
@@ -219,12 +219,7 @@
 		// TODO: handle contentType, in case its not application/json currently we set it to application/json in the Send() method
 		// contentType := string(c.Context().Request.Header.ContentType())
 		dappID := ExtractDappIDFromFiberContext(c)
-<<<<<<< HEAD
 		utils.LavaFormatInfo("in <<<", &map[string]string{"path": path, "dappID": dappID, "msgSeed": msgSeed})
-=======
-		// TODO: fix msgSeed and print it here
-		utils.LavaFormatInfo("in <<<", &map[string]string{"path": path, "dappID": dappID})
->>>>>>> 2c884077
 		requestBody := string(c.Body())
 		reply, _, err := SendRelay(ctx, cp, privKey, path, requestBody, http.MethodPost, dappID)
 		if err != nil {
