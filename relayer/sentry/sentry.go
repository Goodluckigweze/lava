--- conflicted
+++ resolved
@@ -632,15 +632,11 @@
 					utils.LavaFormatError("failed in FetchChainParams", err, nil)
 				}
 				if s.newEpochCb != nil {
-<<<<<<< HEAD
-					go s.newEpochCb(data.Block.Height - StaleEpochDistance*int64(s.GetEpochSize()))
-=======
 					epochSize := s.GetEpochSize()
 					rewardHandler.epochEventTriggered = true
 					rewardHandler.delayRewardBy = int(math.Abs(rand.Float64() * float64(epochSize/2)))
 					rewardHandler.blockHeight = (data.Block.Height - StaleEpochDistance*int64(epochSize))
 					utils.LavaFormatInfo("delaying to ask rewards", &map[string]string{"delayedBlocks": strconv.Itoa(rewardHandler.delayRewardBy)})
->>>>>>> 9d04df77
 				}
 
 				//
