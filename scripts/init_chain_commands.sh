--- conflicted
+++ resolved
@@ -4,29 +4,14 @@
 source $__dir/useful_commands.sh
 . ${__dir}/vars/variables.sh
 
-<<<<<<< HEAD
-# lavad tx gov submit-proposal spec-add ./cookbook/spec_add_terra.json --from alice --gas-adjustment "1.5" --gas "auto" -y
-lavad tx gov submit-proposal spec-add ./cookbook/spec_add_ethereum.json --from alice --gas-adjustment "1.5" --gas "auto" -y
+lavad tx gov submit-proposal spec-add ./cookbook/spec_add_ethereum.json,./cookbook/spec_add_osmosis.json,./cookbook/spec_add_fantom.json,./cookbook/spec_add_lava.json --from alice --gas-adjustment "1.5" --gas "auto" -y
 lavad tx gov vote 1 yes -y --from alice
-lavad tx gov submit-proposal spec-add ./cookbook/spec_add_osmosis.json --from alice --gas-adjustment "1.5" --gas "auto" -y
-lavad tx gov vote 2 yes -y --from alice
-lavad tx gov submit-proposal spec-add ./cookbook/spec_add_fantom.json --from alice --gas-adjustment "1.5" --gas "auto" -y
-lavad tx gov vote 3 yes -y --from alice
-lavad tx gov submit-proposal spec-add ./cookbook/spec_add_lava.json --from alice --gas-adjustment "1.5" --gas "auto" -y
-lavad tx gov vote 4 yes -y --from alice
-=======
-lavad tx gov submit-proposal spec-add ./cookbook/spec_add_ethereum.json,./cookbook/spec_add_osmosis.json,./cookbook/spec_add_fantom.json --from alice --gas-adjustment "1.5" --gas "auto" -y
-lavad tx gov vote 1 yes -y --from alice
->>>>>>> d5998b5e
 sleep 4
 lavad tx pairing stake-client "ETH1" 200000ulava 1 -y --from user1
 lavad tx pairing stake-client "COS3" 200000ulava 1 -y --from user2
 lavad tx pairing stake-client "FTM250" 200000ulava 1 -y --from user3
-<<<<<<< HEAD
 lavad tx pairing stake-client "LAV1" 200000ulava 1 -y --from user4
-=======
 lavad tx pairing stake-client "COS4" 200000ulava 1 -y --from user2
->>>>>>> d5998b5e
 
 # Ethereum providers
 lavad tx pairing stake-provider "ETH1" 2010ulava "127.0.0.1:2221,jsonrpc,1" 1 -y --from servicer1
@@ -35,11 +20,7 @@
 lavad tx pairing stake-provider "ETH1" 2020ulava "127.0.0.1:2224,jsonrpc,1" 1 -y --from servicer4
 lavad tx pairing stake-provider "ETH1" 2030ulava "127.0.0.1:2225,jsonrpc,1" 1 -y --from servicer5
 
-<<<<<<< HEAD
 # Osmosis providers
-=======
-#Osmosis providers
->>>>>>> d5998b5e
 lavad tx pairing stake-provider "COS3" 2010ulava "127.0.0.1:2241,tendermintrpc,1 127.0.0.1:2231,rest,1" 1 -y --from servicer1
 lavad tx pairing stake-provider "COS3" 2000ulava "127.0.0.1:2242,tendermintrpc,1 127.0.0.1:2232,rest,1" 1 -y --from servicer2
 lavad tx pairing stake-provider "COS3" 2050ulava "127.0.0.1:2243,tendermintrpc,1 127.0.0.1:2233,rest,1" 1 -y --from servicer3
@@ -51,71 +32,22 @@
 lavad tx pairing stake-provider "FTM250" 2020ulava "127.0.0.1:2254,jsonrpc,1" 1 -y --from servicer4
 lavad tx pairing stake-provider "FTM250" 2030ulava "127.0.0.1:2255,jsonrpc,1" 1 -y --from servicer5
 
-<<<<<<< HEAD
 # Lava Providers
 lavad tx pairing stake-provider "LAV1" 2010ulava "127.0.0.1:2261,tendermintrpc,1 127.0.0.1:2271,rest,1" 1 -y --from servicer1
 lavad tx pairing stake-provider "LAV1" 2000ulava "127.0.0.1:2262,tendermintrpc,1 127.0.0.1:2272,rest,1" 1 -y --from servicer2
 lavad tx pairing stake-provider "LAV1" 2050ulava "127.0.0.1:2263,tendermintrpc,1 127.0.0.1:2273,rest,1" 1 -y --from servicer3
-=======
 
 #Osmosis testnet providers
 lavad tx pairing stake-provider "COS4" 2010ulava "127.0.0.1:4241,tendermintrpc,1 127.0.0.1:4231,rest,1" 1 -y --from servicer1
 lavad tx pairing stake-provider "COS4" 2000ulava "127.0.0.1:4242,tendermintrpc,1 127.0.0.1:4232,rest,1" 1 -y --from servicer2
 lavad tx pairing stake-provider "COS4" 2050ulava "127.0.0.1:4243,tendermintrpc,1 127.0.0.1:4233,rest,1" 1 -y --from servicer3
 
->>>>>>> d5998b5e
 
 echo "---------------Queries------------------"
 lavad query pairing providers "ETH1"
 lavad query pairing clients "ETH1"
-<<<<<<< HEAD
-echo "---------------Setup Providers------------------"
-killall screen
 
 # we need to wait for the next epoch for the stake to take action.
 sleep_until_next_epoch
 
-# Eth providers
-screen -d -m -S eth1_providers zsh -c "source ~/.zshrc; lavad server 127.0.0.1 2221 $ETH_RPC_WS ETH1 jsonrpc --from servicer1"
-screen -S eth1_providers -X screen -t win1 -X zsh -c "source ~/.zshrc; lavad server 127.0.0.1 2222 $ETH_RPC_WS ETH1 jsonrpc --from servicer2"
-screen -S eth1_providers -X screen -t win2 -X zsh -c "source ~/.zshrc; lavad server 127.0.0.1 2223 $ETH_RPC_WS ETH1 jsonrpc --from servicer3"
-screen -S eth1_providers -X screen -t win3 -X zsh -c "source ~/.zshrc; lavad server 127.0.0.1 2224 $ETH_RPC_WS ETH1 jsonrpc --from servicer4"
-screen -S eth1_providers -X screen -t win4 -X zsh -c "source ~/.zshrc; lavad server 127.0.0.1 2225 $ETH_RPC_WS ETH1 jsonrpc --from servicer5"
-
-# Osmosis providers
-screen -d -m -S cos3_providers zsh -c "source ~/.zshrc; lavad server 127.0.0.1 2231 $OSMO_REST COS3 rest --from servicer1"
-screen -S cos3_providers -X screen -t win4 -X zsh -c "source ~/.zshrc; lavad server 127.0.0.1 2232 $OSMO_REST COS3 rest --from servicer2"
-screen -S cos3_providers -X screen -t win5 -X zsh -c "source ~/.zshrc; lavad server 127.0.0.1 2233 $OSMO_REST COS3 rest --from servicer3"
-screen -S cos3_providers -X screen -t win6 -X zsh -c "source ~/.zshrc; lavad server 127.0.0.1 2241 $OSMO_RPC COS3 tendermintrpc --from servicer1"
-screen -S cos3_providers -X screen -t win7 -X zsh -c "source ~/.zshrc; lavad server 127.0.0.1 2242 $OSMO_RPC COS3 tendermintrpc --from servicer2"
-screen -S cos3_providers -X screen -t win8 -X zsh -c "source ~/.zshrc; lavad server 127.0.0.1 2243 $OSMO_RPC COS3 tendermintrpc --from servicer3"
-
-# FTM providers
-# screen -d -m -S ftm250_providers zsh -c "source ~/.zshrc; lavad server 127.0.0.1 2251 $FTM_RPC_HTTPS FTM250 jsonrpc --from servicer1"
-# screen -S ftm250_providers -X screen -t win1 -X zsh -c "source ~/.zshrc; lavad server 127.0.0.1 2252 $FTM_RPC_HTTPS FTM250 jsonrpc --from servicer2"
-# screen -S ftm250_providers -X screen -t win2 -X zsh -c "source ~/.zshrc; lavad server 127.0.0.1 2253 $FTM_RPC_HTTPS FTM250 jsonrpc --from servicer3"
-# screen -S ftm250_providers -X screen -t win3 -X zsh -c "source ~/.zshrc; lavad server 127.0.0.1 2254 $FTM_RPC_HTTPS FTM250 jsonrpc --from servicer4"
-# screen -S ftm250_providers -X screen -t win4 -X zsh -c "source ~/.zshrc; lavad server 127.0.0.1 2255 $FTM_RPC_HTTPS FTM250 jsonrpc --from servicer5"
-
-# Lava providers
-screen -d -m -S lav1_providers zsh -c "source ~/.zshrc; lavad server 127.0.0.1 2271 $LAVA_REST LAV1 rest --from servicer1"
-screen -S lav1_providers -X screen -t win1 -X zsh -c "source ~/.zshrc; lavad server 127.0.0.1 2272 $LAVA_REST LAV1 rest --from servicer2"
-screen -S lav1_providers -X screen -t win2 -X zsh -c "source ~/.zshrc; lavad server 127.0.0.1 2273 $LAVA_REST LAV1 rest --from servicer3"
-screen -S lav1_providers -X screen -t win3 -X zsh -c "source ~/.zshrc; lavad server 127.0.0.1 2261 $LAVA_RPC LAV1 tendermintrpc --from servicer1"
-screen -S lav1_providers -X screen -t win4 -X zsh -c "source ~/.zshrc; lavad server 127.0.0.1 2262 $LAVA_RPC LAV1 tendermintrpc --from servicer2"
-screen -S lav1_providers -X screen -t win5 -X zsh -c "source ~/.zshrc; lavad server 127.0.0.1 2263 $LAVA_RPC LAV1 tendermintrpc --from servicer3"
-
-screen -d -m -S portals zsh -c "source ~/.zshrc; lavad portal_server 127.0.0.1 3333 ETH1 jsonrpc --from user1"
-screen -S portals -X screen -t win10 -X zsh -c "source ~/.zshrc; lavad portal_server 127.0.0.1 3334 COS3 rest --from user2"
-screen -S portals -X screen -t win11 -X zsh -c "source ~/.zshrc; lavad portal_server 127.0.0.1 3335 COS3 tendermintrpc --from user2"
-# screen -S portals -X screen -t win12 -X zsh -c "source ~/.zshrc; lavad portal_server 127.0.0.1 3336 FTM250 jsonrpc --from user3"
-screen -S portals -X screen -t win13 -X zsh -c "source ~/.zshrc; lavad portal_server 127.0.0.1 3337 LAV1 rest --from user4"
-screen -S portals -X screen -t win14 -X zsh -c "source ~/.zshrc; lavad portal_server 127.0.0.1 3338 LAV1 tendermintrpc --from user4"
-
-echo "--- setting up screens done ---"
-screen -ls
-=======
-
-
-. ${__dir}/setup_providers.sh
->>>>>>> d5998b5e
+. ${__dir}/setup_providers.sh