#!/bin/bash 
__dir=$( cd -- "$( dirname -- "${BASH_SOURCE[0]}" )" &> /dev/null && pwd )
source $__dir/useful_commands.sh
. ${__dir}/vars/variables.sh
# Making sure old screens are not running
killall screen
screen -wipe
GASPRICE="0.000000001ulava"
lavad tx gov submit-proposal spec-add ./cookbook/spec_add_ethereum.json,./cookbook/spec_add_cosmoshub.json,./cookbook/spec_add_lava.json,./cookbook/spec_add_osmosis.json,./cookbook/spec_add_fantom.json,./cookbook/spec_add_celo.json,./cookbook/spec_add_optimism.json -y --from alice --gas-adjustment "1.5" --gas "auto" --gas-prices $GASPRICE
lavad tx gov vote 1 yes -y --from alice --gas-adjustment "1.5" --gas "auto" --gas-prices $GASPRICE

sleep 4

lavad tx gov submit-proposal spec-add ./cookbook/spec_add_arbitrum.json,./cookbook/spec_add_starknet.json,./cookbook/spec_add_aptos.json,./cookbook/spec_add_juno.json,./cookbook/spec_add_polygon.json,./cookbook/spec_add_evmos.json,./cookbook/spec_add_base.json -y --from alice --gas-adjustment "1.5" --gas "auto" --gas-prices $GASPRICE
lavad tx gov vote 2 yes -y --from alice --gas-adjustment "1.5" --gas "auto" --gas-prices $GASPRICE

CLIENTSTAKE="500000000000ulava"
PROVIDERSTAKE="500000000000ulava"

sleep 4
lavad tx pairing stake-client "ETH1"   $CLIENTSTAKE 1 -y --from user1 --gas-adjustment "1.5" --gas "auto" --gas-prices $GASPRICE
lavad tx pairing stake-client "GTH1"   $CLIENTSTAKE 1 -y --from user1 --gas-adjustment "1.5" --gas "auto" --gas-prices $GASPRICE
lavad tx pairing stake-client "COS3"   $CLIENTSTAKE 1 -y --from user1 --gas-adjustment "1.5" --gas "auto" --gas-prices $GASPRICE
lavad tx pairing stake-client "FTM250" $CLIENTSTAKE 1 -y --from user1 --gas-adjustment "1.5" --gas "auto" --gas-prices $GASPRICE
lavad tx pairing stake-client "CELO"   $CLIENTSTAKE 1 -y --from user1 --gas-adjustment "1.5" --gas "auto" --gas-prices $GASPRICE
lavad tx pairing stake-client "LAV1"   $CLIENTSTAKE 1 -y --from user1 --gas-adjustment "1.5" --gas "auto" --gas-prices $GASPRICE
lavad tx pairing stake-client "COS4"   $CLIENTSTAKE 1 -y --from user1 --gas-adjustment "1.5" --gas "auto"  --gas-prices $GASPRICE
lavad tx pairing stake-client "ALFAJORES" $CLIENTSTAKE 1 -y --from user1 --gas-adjustment "1.5" --gas "auto"  --gas-prices $GASPRICE
lavad tx pairing stake-client "ARB1"   $CLIENTSTAKE 1 -y --from user1 --gas-adjustment "1.5" --gas "auto"  --gas-prices $GASPRICE
lavad tx pairing stake-client "ARBN"   $CLIENTSTAKE 1 -y --from user1 --gas-adjustment "1.5" --gas "auto"  --gas-prices $GASPRICE
lavad tx pairing stake-client "APT1"   $CLIENTSTAKE 1 -y --from user1 --gas-adjustment "1.5" --gas "auto"  --gas-prices $GASPRICE
lavad tx pairing stake-client "STRK"   $CLIENTSTAKE 1 -y --from user1 --gas-adjustment "1.5" --gas "auto"  --gas-prices $GASPRICE
lavad tx pairing stake-client "JUN1"   $CLIENTSTAKE 1 -y --from user1 --gas-adjustment "1.5" --gas "auto" --gas-prices $GASPRICE
lavad tx pairing stake-client "COS5"   $CLIENTSTAKE 1 -y --from user1 --gas-adjustment "1.5" --gas "auto" --gas-prices $GASPRICE
lavad tx pairing stake-client "POLYGON1"   $CLIENTSTAKE 1 -y --from user1 --gas-adjustment "1.5" --gas "auto" --gas-prices $GASPRICE
lavad tx pairing stake-client "EVMOS"   $CLIENTSTAKE 1 -y --from user1 --gas-adjustment "1.5" --gas "auto" --gas-prices $GASPRICE
<<<<<<< HEAD
lavad tx pairing stake-client "OPTM"   $CLIENTSTAKE 1 -y --from user1 --gas-adjustment "1.5" --gas "auto" --gas-prices $GASPRICE

=======
lavad tx pairing stake-client "BASET"   $CLIENTSTAKE 1 -y --from user1 --gas-adjustment "1.5" --gas "auto" --gas-prices $GASPRICE
>>>>>>> fe45197c


# Ethereum providers
lavad tx pairing stake-provider "ETH1" $PROVIDERSTAKE "127.0.0.1:2221,jsonrpc,1" 1 -y --from servicer1 --gas-adjustment "1.5" --gas "auto" --gas-prices $GASPRICE
lavad tx pairing stake-provider "ETH1" $PROVIDERSTAKE "127.0.0.1:2222,jsonrpc,1" 1 -y --from servicer2 --gas-adjustment "1.5" --gas "auto" --gas-prices $GASPRICE
lavad tx pairing stake-provider "ETH1" $PROVIDERSTAKE "127.0.0.1:2223,jsonrpc,1" 1 -y --from servicer3 --gas-adjustment "1.5" --gas "auto" --gas-prices $GASPRICE
lavad tx pairing stake-provider "ETH1" $PROVIDERSTAKE "127.0.0.1:2224,jsonrpc,1" 1 -y --from servicer4 --gas-adjustment "1.5" --gas "auto" --gas-prices $GASPRICE
lavad tx pairing stake-provider "ETH1" $PROVIDERSTAKE "127.0.0.1:2225,jsonrpc,1" 1 -y --from servicer5 --gas-adjustment "1.5" --gas "auto" --gas-prices $GASPRICE

#Goerli providers
lavad tx pairing stake-provider "GTH1" $PROVIDERSTAKE "127.0.0.1:2121,jsonrpc,1" 1 -y --from servicer1 --gas-adjustment "1.5" --gas "auto" --gas-prices $GASPRICE
lavad tx pairing stake-provider "GTH1" $PROVIDERSTAKE "127.0.0.1:2122,jsonrpc,1" 1 -y --from servicer2 --gas-adjustment "1.5" --gas "auto" --gas-prices $GASPRICE
lavad tx pairing stake-provider "GTH1" $PROVIDERSTAKE "127.0.0.1:2123,jsonrpc,1" 1 -y --from servicer3 --gas-adjustment "1.5" --gas "auto" --gas-prices $GASPRICE
lavad tx pairing stake-provider "GTH1" $PROVIDERSTAKE "127.0.0.1:2124,jsonrpc,1" 1 -y --from servicer4 --gas-adjustment "1.5" --gas "auto" --gas-prices $GASPRICE
lavad tx pairing stake-provider "GTH1" $PROVIDERSTAKE "127.0.0.1:2125,jsonrpc,1" 1 -y --from servicer5 --gas-adjustment "1.5" --gas "auto" --gas-prices $GASPRICE

# Fantom providers
lavad tx pairing stake-provider "FTM250" $PROVIDERSTAKE "127.0.0.1:2251,jsonrpc,1" 1 -y --from servicer1 --gas-adjustment "1.5" --gas "auto" --gas-prices $GASPRICE
lavad tx pairing stake-provider "FTM250" $PROVIDERSTAKE "127.0.0.1:2252,jsonrpc,1" 1 -y --from servicer2 --gas-adjustment "1.5" --gas "auto" --gas-prices $GASPRICE
lavad tx pairing stake-provider "FTM250" $PROVIDERSTAKE "127.0.0.1:2253,jsonrpc,1" 1 -y --from servicer3 --gas-adjustment "1.5" --gas "auto" --gas-prices $GASPRICE
lavad tx pairing stake-provider "FTM250" $PROVIDERSTAKE "127.0.0.1:2254,jsonrpc,1" 1 -y --from servicer4 --gas-adjustment "1.5" --gas "auto" --gas-prices $GASPRICE
lavad tx pairing stake-provider "FTM250" $PROVIDERSTAKE "127.0.0.1:2255,jsonrpc,1" 1 -y --from servicer5 --gas-adjustment "1.5" --gas "auto" --gas-prices $GASPRICE

# Celo providers
lavad tx pairing stake-provider "CELO" $PROVIDERSTAKE "127.0.0.1:5241,jsonrpc,1" 1 -y --from servicer1 --gas-adjustment "1.5" --gas "auto" --gas-prices $GASPRICE
lavad tx pairing stake-provider "CELO" $PROVIDERSTAKE "127.0.0.1:5242,jsonrpc,1" 1 -y --from servicer2 --gas-adjustment "1.5" --gas "auto" --gas-prices $GASPRICE
lavad tx pairing stake-provider "CELO" $PROVIDERSTAKE "127.0.0.1:5243,jsonrpc,1" 1 -y --from servicer3 --gas-adjustment "1.5" --gas "auto" --gas-prices $GASPRICE

#Celo alfahores testnet providers
lavad tx pairing stake-provider "ALFAJORES" $PROVIDERSTAKE "127.0.0.1:6241,jsonrpc,1" 1 -y --from servicer1 --gas-adjustment "1.5" --gas "auto" --gas-prices $GASPRICE
lavad tx pairing stake-provider "ALFAJORES" $PROVIDERSTAKE "127.0.0.1:6242,jsonrpc,1" 1 -y --from servicer2 --gas-adjustment "1.5" --gas "auto" --gas-prices $GASPRICE
lavad tx pairing stake-provider "ALFAJORES" $PROVIDERSTAKE "127.0.0.1:6243,jsonrpc,1" 1 -y --from servicer3 --gas-adjustment "1.5" --gas "auto" --gas-prices $GASPRICE

#Arbitrum mainet providers
lavad tx pairing stake-provider "ARB1" $PROVIDERSTAKE "127.0.0.1:7241,jsonrpc,1" 1 -y --from servicer1 --gas-adjustment "1.5" --gas "auto" --gas-prices $GASPRICE
lavad tx pairing stake-provider "ARB1" $PROVIDERSTAKE "127.0.0.1:7242,jsonrpc,1" 1 -y --from servicer2 --gas-adjustment "1.5" --gas "auto" --gas-prices $GASPRICE
lavad tx pairing stake-provider "ARB1" $PROVIDERSTAKE "127.0.0.1:7243,jsonrpc,1" 1 -y --from servicer3 --gas-adjustment "1.5" --gas "auto" --gas-prices $GASPRICE

#Aptos mainet providers
lavad tx pairing stake-provider "APT1" $PROVIDERSTAKE "127.0.0.1:10031,rest,1" 1 -y --from servicer1 --gas-adjustment "1.5" --gas "auto" --gas-prices $GASPRICE
lavad tx pairing stake-provider "APT1" $PROVIDERSTAKE "127.0.0.1:10032,rest,1" 1 -y --from servicer2 --gas-adjustment "1.5" --gas "auto" --gas-prices $GASPRICE
lavad tx pairing stake-provider "APT1" $PROVIDERSTAKE "127.0.0.1:10033,rest,1" 1 -y --from servicer3 --gas-adjustment "1.5" --gas "auto" --gas-prices $GASPRICE

#Starknet mainet providers
lavad tx pairing stake-provider "STRK" $PROVIDERSTAKE "127.0.0.1:8241,jsonrpc,1" 1 -y --from servicer1 --gas-adjustment "1.5" --gas "auto" --gas-prices $GASPRICE
lavad tx pairing stake-provider "STRK" $PROVIDERSTAKE "127.0.0.1:8242,jsonrpc,1" 1 -y --from servicer2 --gas-adjustment "1.5" --gas "auto" --gas-prices $GASPRICE
lavad tx pairing stake-provider "STRK" $PROVIDERSTAKE "127.0.0.1:8243,jsonrpc,1" 1 -y --from servicer3 --gas-adjustment "1.5" --gas "auto" --gas-prices $GASPRICE

# Polygon Providers
lavad tx pairing stake-provider "POLYGON1" $PROVIDERSTAKE "127.0.0.1:4344,jsonrpc,1" 1 -y --from servicer1 --gas-adjustment "1.5" --gas "auto" --gas-prices $GASPRICE
lavad tx pairing stake-provider "POLYGON1" $PROVIDERSTAKE "127.0.0.1:4345,jsonrpc,1" 1 -y --from servicer2 --gas-adjustment "1.5" --gas "auto" --gas-prices $GASPRICE
lavad tx pairing stake-provider "POLYGON1" $PROVIDERSTAKE "127.0.0.1:4346,jsonrpc,1" 1 -y --from servicer3 --gas-adjustment "1.5" --gas "auto" --gas-prices $GASPRICE

<<<<<<< HEAD
# Optimism Providers
lavad tx pairing stake-provider "OPTM" $PROVIDERSTAKE "127.0.0.1:6003,jsonrpc,1" 1 -y --from servicer1 --gas-adjustment "1.5" --gas "auto" --gas-prices $GASPRICE
lavad tx pairing stake-provider "OPTM" $PROVIDERSTAKE "127.0.0.1:6004,jsonrpc,1" 1 -y --from servicer2 --gas-adjustment "1.5" --gas "auto" --gas-prices $GASPRICE
lavad tx pairing stake-provider "OPTM" $PROVIDERSTAKE "127.0.0.1:6005,jsonrpc,1" 1 -y --from servicer3 --gas-adjustment "1.5" --gas "auto" --gas-prices $GASPRICE4
=======
# Base Providers
lavad tx pairing stake-provider "BASET" $PROVIDERSTAKE "127.0.0.1:6000,jsonrpc,1" 1 -y --from servicer1 --gas-adjustment "1.5" --gas "auto" --gas-prices $GASPRICE
lavad tx pairing stake-provider "BASET" $PROVIDERSTAKE "127.0.0.1:6001,jsonrpc,1" 1 -y --from servicer2 --gas-adjustment "1.5" --gas "auto" --gas-prices $GASPRICE
lavad tx pairing stake-provider "BASET" $PROVIDERSTAKE "127.0.0.1:6002,jsonrpc,1" 1 -y --from servicer3 --gas-adjustment "1.5" --gas "auto" --gas-prices $GASPRICE

>>>>>>> fe45197c
# Cosmos Chains:

# Osmosis providers
lavad tx pairing stake-provider "COS3" $PROVIDERSTAKE "127.0.0.1:2241,tendermintrpc,1 127.0.0.1:2231,rest,1 127.0.0.1:2234,grpc,1" 1 -y --from servicer1 --gas-adjustment "1.5" --gas "auto" --gas-prices $GASPRICE
lavad tx pairing stake-provider "COS3" $PROVIDERSTAKE "127.0.0.1:2242,tendermintrpc,1 127.0.0.1:2232,rest,1 127.0.0.1:2235,grpc,1" 1 -y --from servicer2 --gas-adjustment "1.5" --gas "auto" --gas-prices $GASPRICE
lavad tx pairing stake-provider "COS3" $PROVIDERSTAKE "127.0.0.1:2243,tendermintrpc,1 127.0.0.1:2233,rest,1 127.0.0.1:2236,grpc,1" 1 -y --from servicer3 --gas-adjustment "1.5" --gas "auto" --gas-prices $GASPRICE

# Lava Providers
lavad tx pairing stake-provider "LAV1" $PROVIDERSTAKE "127.0.0.1:2261,tendermintrpc,1 127.0.0.1:2271,rest,1 127.0.0.1:2274,grpc,1" 1 -y --from servicer1 --gas-adjustment "1.5" --gas "auto" --gas-prices $GASPRICE
lavad tx pairing stake-provider "LAV1" $PROVIDERSTAKE "127.0.0.1:2262,tendermintrpc,1 127.0.0.1:2272,rest,1 127.0.0.1:2275,grpc,1" 1 -y --from servicer2 --gas-adjustment "1.5" --gas "auto" --gas-prices $GASPRICE
lavad tx pairing stake-provider "LAV1" $PROVIDERSTAKE "127.0.0.1:2263,tendermintrpc,1 127.0.0.1:2273,rest,1 127.0.0.1:2276,grpc,1" 1 -y --from servicer3 --gas-adjustment "1.5" --gas "auto" --gas-prices $GASPRICE

# Juno providers
lavad tx pairing stake-provider "JUN1" $PROVIDERSTAKE "127.0.0.1:2361,tendermintrpc,1 127.0.0.1:2371,rest,1 127.0.0.1:2374,grpc,1" 1 -y --from servicer1 --gas-adjustment "1.5" --gas "auto" --gas-prices $GASPRICE
lavad tx pairing stake-provider "JUN1" $PROVIDERSTAKE "127.0.0.1:2362,tendermintrpc,1 127.0.0.1:2372,rest,1 127.0.0.1:2375,grpc,1" 1 -y --from servicer2 --gas-adjustment "1.5" --gas "auto" --gas-prices $GASPRICE
lavad tx pairing stake-provider "JUN1" $PROVIDERSTAKE "127.0.0.1:2363,tendermintrpc,1 127.0.0.1:2373,rest,1 127.0.0.1:2376,grpc,1" 1 -y --from servicer3 --gas-adjustment "1.5" --gas "auto" --gas-prices $GASPRICE

# Osmosis testnet providers
lavad tx pairing stake-provider "COS4" $PROVIDERSTAKE "127.0.0.1:4241,tendermintrpc,1 127.0.0.1:4231,rest,1 127.0.0.1:4234,grpc,1" 1 -y --from servicer1 --gas-adjustment "1.5" --gas "auto" --gas-prices $GASPRICE
lavad tx pairing stake-provider "COS4" $PROVIDERSTAKE "127.0.0.1:4242,tendermintrpc,1 127.0.0.1:4232,rest,1 127.0.0.1:4235,grpc,1" 1 -y --from servicer2 --gas-adjustment "1.5" --gas "auto" --gas-prices $GASPRICE
lavad tx pairing stake-provider "COS4" $PROVIDERSTAKE "127.0.0.1:4243,tendermintrpc,1 127.0.0.1:4233,rest,1 127.0.0.1:4236,grpc,1" 1 -y --from servicer3 --gas-adjustment "1.5" --gas "auto" --gas-prices $GASPRICE

# Cosmoshub Providers
lavad tx pairing stake-provider "COS5" $PROVIDERSTAKE "127.0.0.1:2344,tendermintrpc,1 127.0.0.1:2331,rest,1 127.0.0.1:2334,grpc,1" 1 -y --from servicer1 --gas-adjustment "1.5" --gas "auto" --gas-prices $GASPRICE
lavad tx pairing stake-provider "COS5" $PROVIDERSTAKE "127.0.0.1:2342,tendermintrpc,1 127.0.0.1:2332,rest,1 127.0.0.1:2335,grpc,1" 1 -y --from servicer2 --gas-adjustment "1.5" --gas "auto" --gas-prices $GASPRICE
lavad tx pairing stake-provider "COS5" $PROVIDERSTAKE "127.0.0.1:2343,tendermintrpc,1 127.0.0.1:2333,rest,1 127.0.0.1:2336,grpc,1" 1 -y --from servicer3 --gas-adjustment "1.5" --gas "auto" --gas-prices $GASPRICE

# Evmos providers
lavad tx pairing stake-provider "EVMOS" $PROVIDERSTAKE "127.0.0.1:4347,jsonrpc,1 127.0.0.1:4348,tendermintrpc,1 127.0.0.1:4349,rest,1 127.0.0.1:4350,grpc,1" 1 -y --from servicer1 --gas-adjustment "1.5" --gas "auto" --gas-prices $GASPRICE
lavad tx pairing stake-provider "EVMOS" $PROVIDERSTAKE "127.0.0.1:4351,jsonrpc,1 127.0.0.1:4352,tendermintrpc,1 127.0.0.1:4353,rest,1 127.0.0.1:4354,grpc,1" 1 -y --from servicer2 --gas-adjustment "1.5" --gas "auto" --gas-prices $GASPRICE
lavad tx pairing stake-provider "EVMOS" $PROVIDERSTAKE "127.0.0.1:4355,jsonrpc,1 127.0.0.1:4356,tendermintrpc,1 127.0.0.1:4357,rest,1 127.0.0.1:4358,grpc,1" 1 -y --from servicer3 --gas-adjustment "1.5" --gas "auto" --gas-prices $GASPRICE


echo "---------------Queries------------------"
lavad query pairing providers "ETH1"
lavad query pairing clients "ETH1"

# we need to wait for the next epoch for the stake to take action.
sleep_until_next_epoch

. ${__dir}/setup_providers.sh<|MERGE_RESOLUTION|>--- conflicted
+++ resolved
@@ -34,12 +34,8 @@
 lavad tx pairing stake-client "COS5"   $CLIENTSTAKE 1 -y --from user1 --gas-adjustment "1.5" --gas "auto" --gas-prices $GASPRICE
 lavad tx pairing stake-client "POLYGON1"   $CLIENTSTAKE 1 -y --from user1 --gas-adjustment "1.5" --gas "auto" --gas-prices $GASPRICE
 lavad tx pairing stake-client "EVMOS"   $CLIENTSTAKE 1 -y --from user1 --gas-adjustment "1.5" --gas "auto" --gas-prices $GASPRICE
-<<<<<<< HEAD
 lavad tx pairing stake-client "OPTM"   $CLIENTSTAKE 1 -y --from user1 --gas-adjustment "1.5" --gas "auto" --gas-prices $GASPRICE
-
-=======
 lavad tx pairing stake-client "BASET"   $CLIENTSTAKE 1 -y --from user1 --gas-adjustment "1.5" --gas "auto" --gas-prices $GASPRICE
->>>>>>> fe45197c
 
 
 # Ethereum providers
@@ -93,18 +89,15 @@
 lavad tx pairing stake-provider "POLYGON1" $PROVIDERSTAKE "127.0.0.1:4345,jsonrpc,1" 1 -y --from servicer2 --gas-adjustment "1.5" --gas "auto" --gas-prices $GASPRICE
 lavad tx pairing stake-provider "POLYGON1" $PROVIDERSTAKE "127.0.0.1:4346,jsonrpc,1" 1 -y --from servicer3 --gas-adjustment "1.5" --gas "auto" --gas-prices $GASPRICE
 
-<<<<<<< HEAD
 # Optimism Providers
 lavad tx pairing stake-provider "OPTM" $PROVIDERSTAKE "127.0.0.1:6003,jsonrpc,1" 1 -y --from servicer1 --gas-adjustment "1.5" --gas "auto" --gas-prices $GASPRICE
 lavad tx pairing stake-provider "OPTM" $PROVIDERSTAKE "127.0.0.1:6004,jsonrpc,1" 1 -y --from servicer2 --gas-adjustment "1.5" --gas "auto" --gas-prices $GASPRICE
 lavad tx pairing stake-provider "OPTM" $PROVIDERSTAKE "127.0.0.1:6005,jsonrpc,1" 1 -y --from servicer3 --gas-adjustment "1.5" --gas "auto" --gas-prices $GASPRICE4
-=======
 # Base Providers
 lavad tx pairing stake-provider "BASET" $PROVIDERSTAKE "127.0.0.1:6000,jsonrpc,1" 1 -y --from servicer1 --gas-adjustment "1.5" --gas "auto" --gas-prices $GASPRICE
 lavad tx pairing stake-provider "BASET" $PROVIDERSTAKE "127.0.0.1:6001,jsonrpc,1" 1 -y --from servicer2 --gas-adjustment "1.5" --gas "auto" --gas-prices $GASPRICE
 lavad tx pairing stake-provider "BASET" $PROVIDERSTAKE "127.0.0.1:6002,jsonrpc,1" 1 -y --from servicer3 --gas-adjustment "1.5" --gas "auto" --gas-prices $GASPRICE
 
->>>>>>> fe45197c
 # Cosmos Chains:
 
 # Osmosis providers
