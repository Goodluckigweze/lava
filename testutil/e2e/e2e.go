package e2e

import (
	"bufio"
	"bytes"
	"context"
	"errors"
	"fmt"
	"go/build"
	"io"
	"math/big"
	"net/http"
	"os"
	"os/exec"
	"path"
	"path/filepath"
	"runtime"
	"strconv"
	"strings"
	"time"

	"github.com/ethereum/go-ethereum"
	"github.com/ethereum/go-ethereum/common"
	"github.com/ethereum/go-ethereum/core/types"
	"github.com/ethereum/go-ethereum/ethclient"
	"github.com/ignite/cli/ignite/chainconfig"
	"github.com/ignite/cli/ignite/pkg/cache"
	"github.com/ignite/cli/ignite/services/chain"
	"github.com/lavanet/lava/utils"
	epochStorageTypes "github.com/lavanet/lava/x/epochstorage/types"
	pairingTypes "github.com/lavanet/lava/x/pairing/types"
	specTypes "github.com/lavanet/lava/x/spec/types"
	tmclient "github.com/tendermint/tendermint/rpc/client/http"
	"google.golang.org/grpc"
	"google.golang.org/grpc/credentials/insecure"
)

const logsFolder = "./testutil/e2e/logs/"

type lavaTest struct {
	testFinishedProperly bool
	grpcConn             *grpc.ClientConn
	lavadPath            string
	logs                 map[string]*bytes.Buffer
	commands             map[string]*exec.Cmd
	providerType         map[string][]epochStorageTypes.Endpoint
}

func init() {
	_, filename, _, _ := runtime.Caller(0)
	// Move to parent directory since running "go test ./testutil/e2e/ -v" would move working directory
	// to testutil/e2e/ which breaks relative paths in scripts
	dir := path.Join(path.Dir(filename), "../..")
	err := os.Chdir(dir)
	if err != nil {
		panic(err)
	}
	fmt.Println("Test Directory", dir)
}

func (lt *lavaTest) startLava(ctx context.Context) {
	absPath, err := filepath.Abs(".")
	if err != nil {
		panic(err)
	}

	c, err := chain.New(absPath, chain.LogLevel(chain.LogRegular))
	if err != nil {
		panic(err)
	}
	cacheRootDir, err := chainconfig.ConfigDirPath()
	if err != nil {
		panic(err)
	}

	storage, err := cache.NewStorage(filepath.Join(cacheRootDir, "ignite_cache.db"))
	if err != nil {
		panic(err)
	}

	err = c.Serve(ctx, storage, chain.ServeForceReset())
	if err != nil {
		panic(err)
	}
}

func (lt *lavaTest) checkLava(timeout time.Duration) {
	specQueryClient := specTypes.NewQueryClient(lt.grpcConn)

	for start := time.Now(); time.Since(start) < timeout; {
		// This loop would wait for the lavad server to be up before chain init
		_, err := specQueryClient.SpecAll(context.Background(), &specTypes.QueryAllSpecRequest{})
		if err != nil && strings.Contains(err.Error(), "rpc error") {
			utils.LavaFormatInfo("Waiting for Lava", nil)
			time.Sleep(time.Second * 10)
		} else if err == nil {
			return
		} else {
			panic(err)
		}
	}
	panic("Lava Check Failed")
}

func (lt *lavaTest) stakeLava() {
	stakeCommand := "./scripts/init_e2e.sh"
	lt.logs["01_stakeLava"] = new(bytes.Buffer)
	cmd := exec.Cmd{
		Path:   stakeCommand,
		Args:   strings.Split(stakeCommand, " "),
		Stdout: lt.logs["01_stakeLava"],
		Stderr: lt.logs["01_stakeLava"],
	}
	err := cmd.Start()
	if err != nil {
		panic("Staking Failed " + err.Error())
	}
	cmd.Wait()
}

func (lt *lavaTest) checkStakeLava(specCount int, providerCount int, clientCount int, successMessage string) {
	// providerCount and clientCount refers to number and providers and client for each spec
	// number of providers and clients should be the same for all specs for simplicity's sake
	specQueryClient := specTypes.NewQueryClient(lt.grpcConn)

	// query all specs
	specQueryRes, err := specQueryClient.SpecAll(context.Background(), &specTypes.QueryAllSpecRequest{})
	if err != nil {
		panic(err)
	}

	pairingQueryClient := pairingTypes.NewQueryClient(lt.grpcConn)
	// check if all specs added exist
	if len(specQueryRes.Spec) != specCount {
		panic("Staking Failed SPEC")
	}
	for _, spec := range specQueryRes.Spec {
		// Query providers

		fmt.Println(spec.GetIndex())
		providerQueryRes, err := pairingQueryClient.Providers(context.Background(), &pairingTypes.QueryProvidersRequest{
			ChainID: spec.GetIndex(),
		})
		if err != nil {
			panic(err)
		}
		if len(providerQueryRes.StakeEntry) != providerCount {
			fmt.Println("ProviderQueryRes: ", providerQueryRes)
			panic("Staking Failed PROVIDER")
		}
		for _, providerStakeEntry := range providerQueryRes.StakeEntry {
			fmt.Println("provider", providerStakeEntry.Address, providerStakeEntry.Endpoints)
			lt.providerType[providerStakeEntry.Address] = providerStakeEntry.Endpoints
		}

		// Query clients
		clientQueryRes, err := pairingQueryClient.Clients(context.Background(), &pairingTypes.QueryClientsRequest{
			ChainID: spec.GetIndex(),
		})
		if err != nil {
			panic(err)
		}
		if len(clientQueryRes.StakeEntry) != clientCount {
			panic("Staking Failed CLIENT")
		}
		for _, clientStakeEntry := range clientQueryRes.StakeEntry {
			fmt.Println("client", clientStakeEntry)
		}
	}
	utils.LavaFormatInfo(successMessage, nil)
}

func (lt *lavaTest) startJSONRPCProxy(ctx context.Context) {
	goExecutablePath, err := exec.LookPath("go")
	if err != nil {
		panic("Could not find go executable path")
	}
	proxyCommand := goExecutablePath + " test ./testutil/e2e/proxy/. -v eth"
	lt.logs["02_jsonProxy"] = new(bytes.Buffer)

	cmd := exec.CommandContext(ctx, "", "")
	cmd.Path = goExecutablePath
	cmd.Args = strings.Split(proxyCommand, " ")
	cmd.Stdout = lt.logs["02_jsonProxy"]
	cmd.Stderr = lt.logs["02_jsonProxy"]

	err = cmd.Start()
	if err != nil {
		panic(err)
	}
	lt.commands["02_jsonProxy"] = cmd
	go func() {
		lt.listenCmdCommand(cmd, "startJSONRPCProxy process returned unexpectedly", "startJSONRPCProxy")
	}()
	utils.LavaFormatInfo("startJSONRPCProxy OK", nil)
}

func (lt *lavaTest) startJSONRPCProvider(rpcURL string, ctx context.Context) {
	providerCommands := []string{
		lt.lavadPath + " server 127.0.0.1 2221 " + rpcURL + " ETH1 jsonrpc --from servicer1 --geolocation 1 --log_level debug",
		lt.lavadPath + " server 127.0.0.1 2222 " + rpcURL + " ETH1 jsonrpc --from servicer2 --geolocation 1 --log_level debug",
		lt.lavadPath + " server 127.0.0.1 2223 " + rpcURL + " ETH1 jsonrpc --from servicer3 --geolocation 1 --log_level debug",
		lt.lavadPath + " server 127.0.0.1 2224 " + rpcURL + " ETH1 jsonrpc --from servicer4 --geolocation 1 --log_level debug",
		lt.lavadPath + " server 127.0.0.1 2225 " + rpcURL + " ETH1 jsonrpc --from servicer5 --geolocation 1 --log_level debug",
	}

	for idx, providerCommand := range providerCommands {
		logName := "03_jsonProvider_" + fmt.Sprintf("%02d ", idx)
		lt.logs[logName] = new(bytes.Buffer)
		cmd := exec.CommandContext(ctx, "", "")
		cmd.Path = lt.lavadPath
		cmd.Args = strings.Split(providerCommand, " ")
		cmd.Stdout = lt.logs[logName]
		cmd.Stderr = lt.logs[logName]

		err := cmd.Start()
		if err != nil {
			panic(err)
		}
		lt.commands[logName] = cmd
		go func(idx int) {
			lt.listenCmdCommand(cmd, "startJSONRPCProvider process returned unexpectedly, provider idx:"+strconv.Itoa(idx), "startJSONRPCProvider")
		}(idx)
	}
	utils.LavaFormatInfo("startJSONRPCProvider OK", nil)
}

func (lt *lavaTest) startJSONRPCGateway(ctx context.Context) {
	providerCommand := lt.lavadPath + " portal_server 127.0.0.1 3333 ETH1 jsonrpc --from user1 --geolocation 1 --log_level debug"
	logName := "04_jsonGateway"
	lt.logs[logName] = new(bytes.Buffer)

	cmd := exec.CommandContext(ctx, "", "")
	cmd.Path = lt.lavadPath
	cmd.Args = strings.Split(providerCommand, " ")
	cmd.Stdout = lt.logs[logName]
	cmd.Stderr = lt.logs[logName]

	err := cmd.Start()
	if err != nil {
		panic(err)
	}

	lt.commands[logName] = cmd
	go func() {
		lt.listenCmdCommand(cmd, "startJSONRPCGateway process returned unexpectedly", "startJSONRPCGateway")
	}()
	utils.LavaFormatInfo("startJSONRPCGateway OK", nil)
}

// If after timeout and the check does not return it means it failed
func (lt *lavaTest) checkJSONRPCGateway(rpcURL string, timeout time.Duration, message string) {
	for start := time.Now(); time.Since(start) < timeout; {
		utils.LavaFormatInfo("Waiting JSONRPC Gateway", nil)
		client, err := ethclient.Dial(rpcURL)
		if err != nil {
			continue
		}
		_, err = client.BlockNumber(context.Background())
		if err == nil {
			utils.LavaFormatInfo(message, nil)
			return
		}
		time.Sleep(time.Second)
	}
	panic("checkJSONRPCGateway: JSONRPC Check Failed Gateway didn't respond")
}

func jsonrpcTests(rpcURL string, testDuration time.Duration) error {
	ctx := context.Background()
	utils.LavaFormatInfo("Starting JSONRPC Tests", nil)
	errors := []string{}
	client, err := ethclient.Dial(rpcURL)
	if err != nil {
		errors = append(errors, "error client dial")
	}
	for start := time.Now(); time.Since(start) < testDuration; {
		// eth_blockNumber
		latestBlockNumberUint, err := client.BlockNumber(ctx)
		if err != nil {
			errors = append(errors, "error eth_blockNumber")
		}

		// put in a loop for cases that a block have no tx because
		var latestBlock *types.Block
		var latestBlockNumber *big.Int
		var latestBlockTxs types.Transactions
		for {
			// eth_getBlockByNumber
			latestBlockNumber = big.NewInt(int64(latestBlockNumberUint))
			latestBlock, err = client.BlockByNumber(ctx, latestBlockNumber)
			if err != nil {
				errors = append(errors, "error eth_getBlockByNumber")
				continue
			}
			latestBlockTxs = latestBlock.Transactions()

			if len(latestBlockTxs) == 0 {
				latestBlockNumberUint -= 1
				continue
			}
			break
		}

		// eth_gasPrice
		_, err = client.SuggestGasPrice(ctx)
		if err != nil && !strings.Contains(err.Error(), "rpc error") {
			errors = append(errors, "error eth_gasPrice")
		}

		targetTx := latestBlockTxs[0]

		// eth_getTransactionByHash
		targetTx, _, err = client.TransactionByHash(ctx, targetTx.Hash())
		if err != nil {
			errors = append(errors, "error eth_getTransactionByHash")
		}

		// eth_getTransactionReceipt
		_, err = client.TransactionReceipt(ctx, targetTx.Hash())
		if err != nil && !strings.Contains(err.Error(), "rpc error") {
			errors = append(errors, "error eth_getTransactionReceipt")
		}

		targetTxMsg, _ := targetTx.AsMessage(types.LatestSignerForChainID(targetTx.ChainId()), nil)

		// eth_getBalance
		_, err = client.BalanceAt(ctx, targetTxMsg.From(), nil)
		if err != nil && !strings.Contains(err.Error(), "rpc error") {
			errors = append(errors, "error eth_getBalance")
		}

		// eth_getStorageAt
		_, err = client.StorageAt(ctx, *targetTx.To(), common.HexToHash("00"), nil)
		if err != nil && !strings.Contains(err.Error(), "rpc error") {
			errors = append(errors, "error eth_getStorageAt")
		}

		// eth_getCode
		_, err = client.CodeAt(ctx, *targetTx.To(), nil)
		if err != nil && !strings.Contains(err.Error(), "rpc error") {
			errors = append(errors, "error eth_getCode")
		}

		previousBlock := big.NewInt(int64(latestBlockNumberUint - 1))

		callMsg := ethereum.CallMsg{
			From:       targetTxMsg.From(),
			To:         targetTxMsg.To(),
			Gas:        targetTxMsg.Gas(),
			GasPrice:   targetTxMsg.GasPrice(),
			GasFeeCap:  targetTxMsg.GasFeeCap(),
			GasTipCap:  targetTxMsg.GasTipCap(),
			Value:      targetTxMsg.Value(),
			Data:       targetTxMsg.Data(),
			AccessList: targetTxMsg.AccessList(),
		}

		// eth_call
		_, err = client.CallContract(ctx, callMsg, previousBlock)
		if err != nil && !strings.Contains(err.Error(), "rpc error") {
			errors = append(errors, "error JSONRPC_eth_call")
		}
	}

	if len(errors) > 0 {
		return fmt.Errorf(strings.Join(errors, ",\n"))
	}

	return nil
}

func (lt *lavaTest) startTendermintProvider(rpcURL string, ctx context.Context) {
	providerCommands := []string{
		lt.lavadPath + " server 127.0.0.1 2261 " + rpcURL + " LAV1 tendermintrpc --from servicer6 --geolocation 1 --log_level debug",
		lt.lavadPath + " server 127.0.0.1 2262 " + rpcURL + " LAV1 tendermintrpc --from servicer7 --geolocation 1 --log_level debug",
		lt.lavadPath + " server 127.0.0.1 2263 " + rpcURL + " LAV1 tendermintrpc --from servicer8 --geolocation 1 --log_level debug",
		lt.lavadPath + " server 127.0.0.1 2264 " + rpcURL + " LAV1 tendermintrpc --from servicer9 --geolocation 1 --log_level debug",
		lt.lavadPath + " server 127.0.0.1 2265 " + rpcURL + " LAV1 tendermintrpc --from servicer10 --geolocation 1 --log_level debug",
	}

	for idx, providerCommand := range providerCommands {
		logName := "05_tendermintProvider_" + fmt.Sprintf("%02d ", idx)
		lt.logs[logName] = new(bytes.Buffer)
		cmd := exec.CommandContext(ctx, "", "")
		cmd.Path = lt.lavadPath
		cmd.Args = strings.Split(providerCommand, " ")
		cmd.Stdout = lt.logs[logName]
		cmd.Stderr = lt.logs[logName]

		err := cmd.Start()
		if err != nil {
			panic(err)
		}
		lt.commands[logName] = cmd

		go func(idx int) {
			lt.listenCmdCommand(cmd, "startTendermintProvider process returned unexpectedly, provider idx:"+strconv.Itoa(idx), "startTendermintProvider")
		}(idx)
	}
	utils.LavaFormatInfo("startTendermintProvider OK", nil)
}

func (lt *lavaTest) startTendermintGateway(ctx context.Context) {
	providerCommand := lt.lavadPath + " portal_server 127.0.0.1 3340 LAV1 tendermintrpc --from user2 --geolocation 1 --log_level debug"
	logName := "06_tendermintGateway"
	lt.logs[logName] = new(bytes.Buffer)

	cmd := exec.CommandContext(ctx, "", "")
	cmd.Path = lt.lavadPath
	cmd.Args = strings.Split(providerCommand, " ")
	cmd.Stdout = lt.logs[logName]
	cmd.Stderr = lt.logs[logName]

	err := cmd.Start()
	if err != nil {
		panic(err)
	}
	lt.commands[logName] = cmd
	go func() {
		lt.listenCmdCommand(cmd, "startTendermintGateway process returned unexpectedly", "startTendermintGateway")
	}()
	utils.LavaFormatInfo("startTendermintGateway OK", nil)
}

func (lt *lavaTest) checkTendermintGateway(rpcURL string, timeout time.Duration) {
	for start := time.Now(); time.Since(start) < timeout; {
		utils.LavaFormatInfo("Waiting TENDERMINT Gateway", nil)
		client, err := tmclient.New(rpcURL, "/websocket")
		if err != nil {
			continue
		}
		_, err = client.Status(context.Background())
		if err == nil {
			utils.LavaFormatInfo("checkTendermintGateway OK", nil)
			return
		}
		time.Sleep(time.Second)
	}
	panic("TENDERMINT Check Failed")
}

func tendermintTests(rpcURL string, testDuration time.Duration) error {
	ctx := context.Background()
	utils.LavaFormatInfo("Starting TENDERMINT Tests", nil)
	errors := []string{}
	client, err := tmclient.New(rpcURL, "/websocket")
	if err != nil {
		errors = append(errors, "error client dial")
	}
	for start := time.Now(); time.Since(start) < testDuration; {
		_, err := client.Status(ctx)
		if err != nil {
			errors = append(errors, err.Error())
		}
		_, err = client.Health(ctx)
		if err != nil {
			errors = append(errors, err.Error())
		}
	}
	if len(errors) > 0 {
		return fmt.Errorf(strings.Join(errors, ",\n"))
	}
	return nil
}

func tendermintURITests(rpcURL string, testDuration time.Duration) error {
	utils.LavaFormatInfo("Starting TENDERMINTRPC URI Tests", nil)
	errors := []string{}
	mostImportantApisToTest := map[string]bool{
		"%s/health":                              true,
		"%s/status":                              true,
		"%s/block?height=1":                      true,
		"%s/blockchain?minHeight=0&maxHeight=10": true,
		"%s/dial_peers?persistent=true&unconditional=true&private=true": false, // this is a rpc affecting query and is not available on the spec so it should fail
	}
	for start := time.Now(); time.Since(start) < testDuration; {
		for api, noFail := range mostImportantApisToTest {
			reply, err := getRequest(fmt.Sprintf(api, rpcURL))
			if err != nil && noFail {
				errors = append(errors, fmt.Sprintf("%s", err))
			} else if strings.Contains(string(reply), "error") && noFail {
				errors = append(errors, string(reply))
			}
		}
	}

	if len(errors) > 0 {
		return fmt.Errorf(strings.Join(errors, ",\n"))
	}
	return nil
}

// This would submit a proposal, vote then stake providers and clients for that network over lava
func (lt *lavaTest) lavaOverLava(ctx context.Context) {
	utils.LavaFormatInfo("Starting Lava over Lava Tests", nil)
	stakeCommand := "./scripts/init_e2e_lava_over_lava.sh"
	logName := "07_lavaOverLava"
	lt.logs[logName] = new(bytes.Buffer)
	cmd := exec.CommandContext(ctx, "", "")
	cmd.Path = stakeCommand
	cmd.Args = strings.Split(stakeCommand, " ")
	cmd.Stdout = lt.logs[logName]
	cmd.Stderr = lt.logs[logName]

	err := cmd.Start()
	if err != nil {
		panic("Lava over Lava Failed " + err.Error())
	}
	err = cmd.Wait()
	if err != nil {
		panic("Lava over Lava Failed " + err.Error())
	}
	lt.checkStakeLava(3, 5, 1, "Lava Over Lava Test OK")
}

func (lt *lavaTest) startRESTProvider(rpcURL string, ctx context.Context) {
	providerCommands := []string{
		lt.lavadPath + " server 127.0.0.1 2271 " + rpcURL + " LAV1 rest --from servicer6 --geolocation 1 --log_level debug",
		lt.lavadPath + " server 127.0.0.1 2272 " + rpcURL + " LAV1 rest --from servicer7 --geolocation 1 --log_level debug",
		lt.lavadPath + " server 127.0.0.1 2273 " + rpcURL + " LAV1 rest --from servicer8 --geolocation 1 --log_level debug",
		lt.lavadPath + " server 127.0.0.1 2274 " + rpcURL + " LAV1 rest --from servicer9 --geolocation 1 --log_level debug",
		lt.lavadPath + " server 127.0.0.1 2275 " + rpcURL + " LAV1 rest --from servicer10 --geolocation 1 --log_level debug",
	}

	for idx, providerCommand := range providerCommands {
		logName := "08_restProvider_" + fmt.Sprintf("%02d ", idx)
		lt.logs[logName] = new(bytes.Buffer)
		cmd := exec.CommandContext(ctx, "", "")
		cmd.Path = lt.lavadPath
		cmd.Args = strings.Split(providerCommand, " ")
		cmd.Stdout = lt.logs[logName]
		cmd.Stderr = lt.logs[logName]

		err := cmd.Start()
		if err != nil {
			panic(err)
		}
		lt.commands[logName] = cmd

		go func(idx int) {
			lt.listenCmdCommand(cmd, "startRESTProvider process returned unexpectedly, provider idx:"+strconv.Itoa(idx), "startRESTProvider")
		}(idx)
	}
	utils.LavaFormatInfo("startRESTProvider OK", nil)
}

func (lt *lavaTest) startRESTGateway(ctx context.Context) {
	providerCommand := lt.lavadPath + " portal_server 127.0.0.1 3341 LAV1 rest --from user2 --geolocation 1 --log_level debug"
	logName := "09_restGateway"
	lt.logs[logName] = new(bytes.Buffer)

	cmd := exec.CommandContext(ctx, "", "")
	cmd.Path = lt.lavadPath
	cmd.Args = strings.Split(providerCommand, " ")
	cmd.Stdout = lt.logs[logName]
	cmd.Stderr = lt.logs[logName]

	err := cmd.Start()
	if err != nil {
		panic(err)
	}
	lt.commands[logName] = cmd
	go func() {
		lt.listenCmdCommand(cmd, "startRESTGateway process returned unexpectedly", "startRESTGateway")
	}()
	utils.LavaFormatInfo("startRESTGateway OK", nil)
}

func (lt *lavaTest) checkRESTGateway(rpcURL string, timeout time.Duration) {
	for start := time.Now(); time.Since(start) < timeout; {
		utils.LavaFormatInfo("Waiting REST Gateway", nil)
		reply, err := getRequest(fmt.Sprintf("%s/blocks/latest", rpcURL))
		if err != nil || strings.Contains(string(reply), "error") {
			time.Sleep(time.Second)
			continue
		} else {
			utils.LavaFormatInfo("checkRESTGateway OK", nil)
			return
		}
	}
	panic("REST Check Failed")
}

func restTests(rpcURL string, testDuration time.Duration) error {
	utils.LavaFormatInfo("Starting REST Tests", nil)
	errors := []string{}
	mostImportantApisToTest := []string{
		"%s/blocks/latest",
		"%s/lavanet/lava/pairing/providers/LAV1",
		"%s/lavanet/lava/pairing/clients/LAV1",
		"%s/cosmos/gov/v1beta1/proposals",
		"%s/lavanet/lava/spec/spec",
		"%s/blocks/1",
	}
	for start := time.Now(); time.Since(start) < testDuration; {
		for _, api := range mostImportantApisToTest {
			reply, err := getRequest(fmt.Sprintf(api, rpcURL))
			if err != nil {
				errors = append(errors, fmt.Sprintf("%s", err))
			} else if strings.Contains(string(reply), "error") {
				errors = append(errors, string(reply))
			}
		}
	}

	if len(errors) > 0 {
		return fmt.Errorf(strings.Join(errors, ",\n"))
	}
	return nil
}

func getRequest(url string) ([]byte, error) {
	res, err := http.Get(url)
	if err != nil {
		return nil, err
	}
	defer func() {
		_ = res.Body.Close()
	}()

	body, err := io.ReadAll(res.Body)
	if err != nil {
		return nil, err
	}

	return body, nil
}

func (lt *lavaTest) startGRPCProvider(rpcURL string, ctx context.Context) {
	providerCommands := []string{
		lt.lavadPath + " server 127.0.0.1 2281 " + rpcURL + " LAV1 grpc --from servicer6 --geolocation 1 --log_level debug",
		lt.lavadPath + " server 127.0.0.1 2282 " + rpcURL + " LAV1 grpc --from servicer7 --geolocation 1 --log_level debug",
		lt.lavadPath + " server 127.0.0.1 2283 " + rpcURL + " LAV1 grpc --from servicer8 --geolocation 1 --log_level debug",
		lt.lavadPath + " server 127.0.0.1 2284 " + rpcURL + " LAV1 grpc --from servicer9 --geolocation 1 --log_level debug",
		lt.lavadPath + " server 127.0.0.1 2285 " + rpcURL + " LAV1 grpc --from servicer10 --geolocation 1 --log_level debug",
	}

	for idx, providerCommand := range providerCommands {
		logName := "10_grpcProvider_" + fmt.Sprintf("%02d ", idx)
		lt.logs[logName] = new(bytes.Buffer)
		cmd := exec.CommandContext(ctx, "", "")
		cmd.Path = lt.lavadPath
		cmd.Args = strings.Split(providerCommand, " ")
		cmd.Stdout = lt.logs[logName]
		cmd.Stderr = lt.logs[logName]

		err := cmd.Start()
		if err != nil {
			panic(err)
		}
		lt.commands[logName] = cmd

		go func(idx int) {
			lt.listenCmdCommand(cmd, "startGRPCProvider process returned unexpectedly, provider idx:"+strconv.Itoa(idx), "startGRPCProvider")
		}(idx)
	}
	utils.LavaFormatInfo("startGRPCProvider OK", nil)
}

func (lt *lavaTest) startGRPCGateway(ctx context.Context) {
	providerCommand := lt.lavadPath + " portal_server 127.0.0.1 3342 LAV1 grpc --from user2 --geolocation 1 --log_level debug"
	logName := "11_grpcGateway"
	lt.logs[logName] = new(bytes.Buffer)

	cmd := exec.CommandContext(ctx, "", "")
	cmd.Path = lt.lavadPath
	cmd.Args = strings.Split(providerCommand, " ")
	cmd.Stdout = lt.logs[logName]
	cmd.Stderr = lt.logs[logName]

	err := cmd.Start()
	if err != nil {
		panic(err)
	}
	lt.commands[logName] = cmd
	go func() {
		lt.listenCmdCommand(cmd, "startGRPCGateway process returned unexpectedly", "startGRPCGateway")
	}()
	utils.LavaFormatInfo("startGRPCGateway OK", nil)
}

func (lt *lavaTest) checkGRPCGateway(rpcURL string, timeout time.Duration) {
	for start := time.Now(); time.Since(start) < timeout; {
		utils.LavaFormatInfo("Waiting GRPC Gateway", nil)
		grpcConn, err := grpc.Dial(rpcURL, grpc.WithTransportCredentials(insecure.NewCredentials()))
		if err != nil {
			continue
		}
		specQueryClient := specTypes.NewQueryClient(grpcConn)
		_, err = specQueryClient.SpecAll(context.Background(), &specTypes.QueryAllSpecRequest{})
		if err == nil {
			utils.LavaFormatInfo("checkGRPCGateway OK", nil)
			return
		}
		time.Sleep(time.Second)
	}
	panic("GRPC Check Failed")
}

func grpcTests(rpcURL string, testDuration time.Duration) error {
	ctx := context.Background()
	utils.LavaFormatInfo("Starting GRPC Tests", nil)
	errors := []string{}
	grpcConn, err := grpc.Dial(rpcURL, grpc.WithTransportCredentials(insecure.NewCredentials()))
	if err != nil {
		errors = append(errors, "error client dial")
	}
	specQueryClient := specTypes.NewQueryClient(grpcConn)
	pairingQueryClient := pairingTypes.NewQueryClient(grpcConn)
	for start := time.Now(); time.Since(start) < testDuration; {
		specQueryRes, err := specQueryClient.SpecAll(ctx, &specTypes.QueryAllSpecRequest{})
		if err != nil {
			errors = append(errors, err.Error())
		}
		for _, spec := range specQueryRes.Spec {
			_, err = pairingQueryClient.Providers(context.Background(), &pairingTypes.QueryProvidersRequest{
				ChainID: spec.GetIndex(),
			})
			if err != nil {
				errors = append(errors, err.Error())
			}
			_, err = pairingQueryClient.Clients(context.Background(), &pairingTypes.QueryClientsRequest{
				ChainID: spec.GetIndex(),
			})
			if err != nil {
				errors = append(errors, err.Error())
			}
		}
	}
	if len(errors) > 0 {
		return fmt.Errorf(strings.Join(errors, ",\n"))
	}
	return nil
}

func (lt *lavaTest) finishTestSuccessfully() {
	lt.testFinishedProperly = true
	for _, cmd := range lt.commands { // kill all the project commands
		cmd.Process.Kill()
	}
}

func (lt *lavaTest) listenCmdCommand(cmd *exec.Cmd, panicReason string, functionName string) {
	err := cmd.Wait()
	if err != nil && !lt.testFinishedProperly {
		utils.LavaFormatError(functionName+" cmd wait err", err, nil)
	}
	if lt.testFinishedProperly {
		return
	}
	lt.saveLogs()
	panic(panicReason)
}

func (lt *lavaTest) saveLogs() {
	if _, err := os.Stat(logsFolder); errors.Is(err, os.ErrNotExist) {
		err = os.MkdirAll(logsFolder, os.ModePerm)
		if err != nil {
			panic(err)
		}
	}
	errorLineCount := 0
	errorFiles := []string{}
	for fileName, logBuffer := range lt.logs {
		file, err := os.Create(logsFolder + fileName + ".log")
		if err != nil {
			panic(err)
		}
		writer := bufio.NewWriter(file)
		writer.Write(logBuffer.Bytes())
		writer.Flush()
		file.Close()

		lines := strings.Split(logBuffer.String(), "\n")
		errorLines := []string{}
		for _, line := range lines {
			if strings.Contains(line, " ERR ") {
				isAllowedError := false
				for errorSubstring := range allowedErrors {
					if strings.Contains(line, errorSubstring) {
						isAllowedError = true
						break
					}
				}
				// When test did not finish properly save all logs. If test finished properly save only non allowed errors.
				if !lt.testFinishedProperly || !isAllowedError {
					errorLineCount += 1
					errorLines = append(errorLines, line)
				}
			}
		}
		if len(errorLines) == 0 {
			continue
		}
		errorFiles = append(errorFiles, fileName)
		errors := strings.Join(errorLines, "\n")
		errFile, err := os.Create(logsFolder + fileName + "_errors.log")
		if err != nil {
			panic(err)
		}
		writer = bufio.NewWriter(errFile)
		writer.Write([]byte(errors))
		writer.Flush()
		errFile.Close()
	}

	if errorLineCount != 0 {
		panic("Error found in logs " + strings.Join(errorFiles, ", "))
	}
}

func (lt *lavaTest) checkPayments(testDuration time.Duration) {
	utils.LavaFormatInfo("Checking Payments", nil)
	ethPaid := false
	lavaPaid := false
	for start := time.Now(); time.Since(start) < testDuration; {
		pairingClient := pairingTypes.NewQueryClient(lt.grpcConn)
		pairingRes, err := pairingClient.EpochPaymentsAll(context.Background(), &pairingTypes.QueryAllEpochPaymentsRequest{})
		if err != nil {
			panic(err)
		}

		if len(pairingRes.EpochPayments) == 0 {
			utils.LavaFormatInfo("Waiting Payments", nil)
			time.Sleep(time.Second)
			continue
		}
		for _, epochPayment := range pairingRes.EpochPayments {
<<<<<<< HEAD
			for _, clientsPayment := range epochPayment.GetProviderPaymentStorages() {
				if strings.Contains(clientsPayment.Index, "ETH") {
=======
			for _, clientsPaymentKey := range epochPayment.GetProviderPaymentStorageKeys() {
				if strings.Contains(clientsPaymentKey, "ETH") {
>>>>>>> 4e2acf18
					ethPaid = true
				} else if strings.Contains(clientsPaymentKey, "LAV") {
					lavaPaid = true
				}
			}
		}
		if ethPaid && lavaPaid {
			break
		}
	}

	if !ethPaid && !lavaPaid {
		panic("PAYMENT FAILED FOR ETH AND LAVA")
	}

	if ethPaid {
		utils.LavaFormatInfo("PAYMENT SUCCESSFUL FOR ETH", nil)
	} else {
		panic("PAYMENT FAILED FOR ETH")
	}

	if lavaPaid {
		utils.LavaFormatInfo("PAYMENT SUCCESSFUL FOR LAVA", nil)
	} else {
		panic("PAYMENT FAILED FOR LAVA")
	}
}

func runE2E() {
	os.RemoveAll(logsFolder)
	gopath := os.Getenv("GOPATH")
	if gopath == "" {
		gopath = build.Default.GOPATH
	}
	grpcConn, err := grpc.Dial("127.0.0.1:9090", grpc.WithTransportCredentials(insecure.NewCredentials()))
	if err != nil {
		// Just log because grpc redials
		fmt.Println(err)
	}
	lt := &lavaTest{
		grpcConn:     grpcConn,
		lavadPath:    gopath + "/bin/lavad",
		logs:         make(map[string]*bytes.Buffer),
		commands:     make(map[string]*exec.Cmd),
		providerType: make(map[string][]epochStorageTypes.Endpoint),
	}
	// use defer to save logs in case the tests fail
	defer func() {
		if r := recover(); r != nil {
			lt.saveLogs()
			panic("E2E Failed")
		} else {
			lt.saveLogs()
		}
	}()

	utils.LavaFormatInfo("Starting Lava", nil)
	go lt.startLava(context.Background())
	lt.checkLava(time.Minute * 10)
	utils.LavaFormatInfo("Starting Lava OK", nil)
	utils.LavaFormatInfo("Staking Lava", nil)
	lt.stakeLava()
	lt.checkStakeLava(2, 5, 1, "Staking Lava OK")

	utils.LavaFormatInfo("RUNNING TESTS", nil)

	jsonCTX := context.Background()
	lt.startJSONRPCProxy(jsonCTX)
	lt.checkJSONRPCGateway("http://127.0.0.1:1111", time.Minute*2, "JSONRPCProxy OK")
	lt.startJSONRPCProvider("http://127.0.0.1:1111", jsonCTX)
	lt.startJSONRPCGateway(jsonCTX)
	lt.checkJSONRPCGateway("http://127.0.0.1:3333/1", time.Minute*2, "JSONRPCGateway OK")

	tendermintCTX := context.Background()
	lt.startTendermintProvider("http://0.0.0.0:26657", tendermintCTX)
	lt.startTendermintGateway(tendermintCTX)
	lt.checkTendermintGateway("http://127.0.0.1:3340/1", time.Second*30)

	restCTX := context.Background()
	lt.startRESTProvider("http://127.0.0.1:1317", restCTX)
	lt.startRESTGateway(restCTX)
	lt.checkRESTGateway("http://127.0.0.1:3341/1", time.Second*30)

	grpcCTX := context.Background()
	lt.startGRPCProvider("127.0.0.1:9090", grpcCTX)
	lt.startGRPCGateway(grpcCTX)
	lt.checkGRPCGateway("127.0.0.1:3342", time.Second*30)

	jsonErr := jsonrpcTests("http://127.0.0.1:3333/1", time.Second*30)
	if jsonErr != nil {
		panic(jsonErr)
	} else {
		utils.LavaFormatInfo("JSONRPC TEST OK", nil)
	}

	tendermintErr := tendermintTests("http://127.0.0.1:3340/1", time.Second*30)
	if tendermintErr != nil {
		panic(tendermintErr)
	} else {
		utils.LavaFormatInfo("TENDERMINTRPC TEST OK", nil)
	}

	tendermintURIErr := tendermintURITests("http://127.0.0.1:3340/1", time.Second*30)
	if tendermintURIErr != nil {
		panic(tendermintURIErr)
	} else {
		utils.LavaFormatInfo("TENDERMINTRPC URI TEST OK", nil)
	}

	lt.lavaOverLava(tendermintCTX)

	restErr := restTests("http://127.0.0.1:3341/1", time.Second*30)
	if restErr != nil {
		panic(restErr)
	} else {
		utils.LavaFormatInfo("REST TEST OK", nil)
	}

	lt.checkPayments(time.Minute * 10)

	grpcErr := grpcTests("127.0.0.1:3342", time.Second*30)
	if grpcErr != nil {
		panic(grpcErr)
	} else {
		utils.LavaFormatInfo("GRPC TEST OK", nil)
	}

	jsonCTX.Done()
	tendermintCTX.Done()
	restCTX.Done()
	grpcCTX.Done()

	lt.finishTestSuccessfully()
}<|MERGE_RESOLUTION|>--- conflicted
+++ resolved
@@ -827,13 +827,8 @@
 			continue
 		}
 		for _, epochPayment := range pairingRes.EpochPayments {
-<<<<<<< HEAD
-			for _, clientsPayment := range epochPayment.GetProviderPaymentStorages() {
-				if strings.Contains(clientsPayment.Index, "ETH") {
-=======
 			for _, clientsPaymentKey := range epochPayment.GetProviderPaymentStorageKeys() {
 				if strings.Contains(clientsPaymentKey, "ETH") {
->>>>>>> 4e2acf18
 					ethPaid = true
 				} else if strings.Contains(clientsPaymentKey, "LAV") {
 					lavaPaid = true
