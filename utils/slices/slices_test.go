package slices

import (
	"testing"

	"github.com/stretchr/testify/require"
)

func TestSlice(t *testing.T) {
	for _, tt := range []struct {
		name   string
		input  []int
		output []int
	}{
		{"empty", []int{}, []int{}},
		{"one element", []int{1}, []int{1}},
		{"many elements", []int{1, 2, 3}, []int{1, 2, 3}},
	} {
		t.Run(tt.name, func(t *testing.T) {
			output := Slice(tt.input...)
			require.Equal(t, tt.output, output)
		})
	}
}

func TestConcat(t *testing.T) {
	for _, tt := range []struct {
		name   string
		slices [][]int
		concat []int
	}{
		{"one empty slice", [][]int{{}}, []int{}},
		{"two empty slices", [][]int{{}, {}}, []int{}},
		{"empty slice with slice", [][]int{{}, {1, 2}, {}}, []int{1, 2}},
		{"slice with empty slice", [][]int{{1, 2}, {}}, []int{1, 2}},
		{"regular slices", [][]int{{1, 2}, {3, 4}, {5, 6}}, []int{1, 2, 3, 4, 5, 6}},
	} {
		t.Run(tt.name, func(t *testing.T) {
			concat := Concat(tt.slices...)
			require.Equal(t, tt.concat, concat)
		})
	}
}

func TestMin(t *testing.T) {
	for _, tt := range []struct {
		name  string
		slice []int
		min   int
	}{
		{"empty", []int{}, 0},
		{"one element", []int{1}, 1},
		{"min is first", []int{1, 2, 3}, 1},
		{"min is middle", []int{2, 1, 3}, 1},
		{"min is last", []int{3, 2, 1}, 1},
		{"min is zero", []int{3, 0, 1}, 0},
		{"min < zero", []int{3, -2, 1}, -2},
		{"min twice", []int{3, 1, 1}, 1},
	} {
		t.Run(tt.name, func(t *testing.T) {
			min := Min(tt.slice)
			require.Equal(t, tt.min, min)
		})
	}
}

func TestMax(t *testing.T) {
	for _, tt := range []struct {
		name  string
		slice []int
		max   int
	}{
		{"empty", []int{}, 0},
		{"one element", []int{1}, 1},
		{"max is first", []int{3, 2, 1}, 3},
		{"max is middle", []int{2, 1, 3}, 3},
		{"max is last", []int{1, 2, 3}, 3},
		{"max is zero", []int{-3, 0, -1}, 0},
		{"max < zero", []int{-3, -2, -5}, -2},
		{"max twice", []int{1, 3, 3}, 3},
	} {
		t.Run(tt.name, func(t *testing.T) {
			max := Max(tt.slice)
			require.Equal(t, tt.max, max)
		})
	}
}

func TestAverage(t *testing.T) {
	for _, tt := range []struct {
		name    string
		slice   []int
		average int
	}{
		{"one element", []int{1}, 1},
		{"two element", []int{1, 3}, 2},
		{"six elements", []int{1, 2, 3, 5, 6, 7}, 4},
	} {
		t.Run(tt.name, func(t *testing.T) {
			average := Average(tt.slice)
			require.Equal(t, tt.average, average)
		})
	}
}

func TestContains(t *testing.T) {
	for _, tt := range []struct {
		name   string
		slice  []int
		elem   int
		result bool
	}{
		{"empty slice", []int{}, 1, false},
		{"one elem not found", []int{1}, 2, false},
		{"one elem found", []int{1}, 1, true},
		{"elem found twice", []int{1, 1, 2}, 1, true},
		{"elem found last", []int{1, 2}, 2, true},
	} {
		t.Run(tt.name, func(t *testing.T) {
			res := Contains(tt.slice, tt.elem)
			require.Equal(t, tt.result, res)
		})
	}
}

func TestRemove(t *testing.T) {
	for _, tt := range []struct {
		name   string
		slice  []int
		elem   int
		result []int
		found  bool
	}{
		{"empty slice", []int{}, 1, []int{}, false},
		{"elem not found", []int{1, 2, 3}, 4, []int{1, 2, 3}, false},
		{"elem found", []int{1, 2, 3, 4}, 2, []int{1, 4, 3}, true},
		{"elem found (only)", []int{1}, 1, []int{}, true},
		{"elem found first", []int{1, 2, 3}, 1, []int{3, 2}, true},
		{"elem found last", []int{1, 2, 3}, 3, []int{1, 2}, true},
		{"elem found twice", []int{1, 2, 3, 2, 3}, 3, []int{1, 2, 3, 2}, true},
	} {
		t.Run(tt.name, func(t *testing.T) {
			res, found := Remove(tt.slice, tt.elem)
			require.Equal(t, tt.result, res)
			require.Equal(t, tt.found, found)
		})
	}
}

func TestIsSubset(t *testing.T) {
	for _, tt := range []struct {
		name     string
		subset   []int
		superset []int
		result   bool
	}{
		{"empty subset/superset", []int{}, []int{}, true},
		{"empty subset", []int{}, []int{1, 2}, true},
		{"empty superset", []int{1, 2}, []int{}, false},
		{"is subset", []int{1, 2}, []int{1, 3, 2}, true},
		{"is not subset", []int{1, 2, 3}, []int{1, 3}, false},
		{"subset duplicates", []int{1, 2, 2}, []int{1, 2, 3}, true},
		{"superset duplicates", []int{1, 2}, []int{1, 2, 2, 3}, true},
	} {
		t.Run(tt.name, func(t *testing.T) {
			res := IsSubset(tt.subset, tt.superset)
			require.Equal(t, tt.result, res)
		})
	}
}

func TestIntersection(t *testing.T) {
	for _, tt := range []struct {
		name   string
		slices [][]int
		result []int
	}{
		{"zero slices", [][]int{}, []int{}},
		{"one slice", [][]int{{1, 2}}, []int{1, 2}},
		{"two slices, one empty", [][]int{{1, 2}, {}}, []int{}},
		{"two slices, non empty", [][]int{{1, 2, 3}, {1, 3}}, []int{1, 3}},
	} {
		t.Run(tt.name, func(t *testing.T) {
			res := Intersection(tt.slices...)
			require.Subset(t, tt.result, res)
			require.Subset(t, res, tt.result)
		})
	}
}

func TestUnion(t *testing.T) {
	for _, tt := range []struct {
		name   string
		slices [][]int
		result []int
	}{
		{"zero slices", [][]int{}, []int{}},
		{"one slice", [][]int{{1, 2}}, []int{1, 2}},
		{"two slices, one empty", [][]int{{1, 2}, {}}, []int{1, 2}},
		{"two slices, non empty", [][]int{{1, 2, 3}, {1, 4}}, []int{1, 2, 3, 4}},
	} {
		t.Run(tt.name, func(t *testing.T) {
			res := Union(tt.slices...)
			require.Subset(t, tt.result, res)
			require.Subset(t, res, tt.result)
		})
	}
}

// simple struct with Differentiator for TestUnionByFunc
type testUnion struct {
	s string
}

func (x testUnion) Differentiator() string {
	return x.s[0:1]
}

func TestUnionByFunc(t *testing.T) {
	tu := []testUnion{
		{s: "after"},
		{s: "aleph"},
		{s: "about"},
		{s: "below"},
		{s: "bring"},
		{s: "chain"},
		{s: "chase"},
		{s: "chill"},
	}
	for _, tt := range []struct {
		name   string
		slices [][]testUnion
		result []testUnion
	}{
		{"zero slices", [][]testUnion{}, []testUnion{}},
		{"one slice", [][]testUnion{Slice(tu[1], tu[2])}, Slice(tu[2])},
		{"two slices, one empty", [][]testUnion{Slice(tu[1], tu[2]), {}}, Slice(tu[2])},
		{"two slices, non empty", [][]testUnion{Slice(tu[1], tu[2], tu[3]), Slice(tu[1], tu[4])}, Slice(tu[1], tu[4])},
		{"test differentiator same", [][]testUnion{Slice(tu[1], tu[3], tu[6]), Slice(tu[2], tu[4], tu[7])}, Slice(tu[2], tu[4], tu[7])},
	} {
		t.Run(tt.name, func(t *testing.T) {
			res := UnionByFunc(tt.slices...)
			require.Subset(t, tt.result, res)
			require.Subset(t, res, tt.result)
		})
	}
}

func TestUnorderedEqual(t *testing.T) {
	for _, tt := range []struct {
		name   string
		slices [][]int
		result bool
	}{
		{"no slices", [][]int{}, true},
		{"one slice empty", [][]int{{}}, true},
		{"one slice, non empty", [][]int{{1, 2}}, true},
		{"two slices, both empty", [][]int{{}, {}}, true},
		{"two slices, one empty", [][]int{{}, {1, 2}}, false},
		{"two slices, non empty", [][]int{{1, 2, 3}, {3, 2, 1}}, true},
		{"two slices, different", [][]int{{1, 2, 4}, {3, 2, 1}}, false},
	} {
		t.Run(tt.name, func(t *testing.T) {
			res := UnorderedEqual(tt.slices...)
			require.Equal(t, tt.result, res)
		})
	}
}

<<<<<<< HEAD
func TestFilterField(t *testing.T) {
	filter := func(_ int) int { return 10 }
	require.Equal(t, FilterField([]int{}, filter), []int{})
	require.Equal(t, FilterField([]int{1}, filter), []int{10})
	require.Equal(t, FilterField([]int{1, 2, 3}, filter), []int{10, 10, 10})
}

func TestFilter(t *testing.T) {
	filter := func(num int) bool { return num == 3 }
	require.Equal(t, Filter([]int{}, filter), []int{})
	require.Equal(t, Filter([]int{1, 2}, filter), []int{})
	require.Equal(t, Filter([]int{1, 2, 3}, filter), []int{3})
	require.Equal(t, Filter([]int{1, 2, 3, 3}, filter), []int{3, 3})
=======
func TestMap(t *testing.T) {
	mapFunc := func(_ int) int { return 10 }
	require.Equal(t, []int{}, Map([]int{}, mapFunc))
	require.Equal(t, []int{10}, Map([]int{1}, mapFunc))
	require.Equal(t, []int{10, 10, 10}, Map([]int{1, 2, 3}, mapFunc))
}

func TestFilter(t *testing.T) {
	filter := func(v int) bool { return v%2 == 0 }
	require.Equal(t, []int{}, Filter([]int{}, filter))
	require.Equal(t, []int{}, Filter([]int{1}, filter))
	require.Equal(t, []int{2, 4}, Filter([]int{1, 2, 3, 4}, filter))
>>>>>>> 5ab38c98
}<|MERGE_RESOLUTION|>--- conflicted
+++ resolved
@@ -267,21 +267,6 @@
 	}
 }
 
-<<<<<<< HEAD
-func TestFilterField(t *testing.T) {
-	filter := func(_ int) int { return 10 }
-	require.Equal(t, FilterField([]int{}, filter), []int{})
-	require.Equal(t, FilterField([]int{1}, filter), []int{10})
-	require.Equal(t, FilterField([]int{1, 2, 3}, filter), []int{10, 10, 10})
-}
-
-func TestFilter(t *testing.T) {
-	filter := func(num int) bool { return num == 3 }
-	require.Equal(t, Filter([]int{}, filter), []int{})
-	require.Equal(t, Filter([]int{1, 2}, filter), []int{})
-	require.Equal(t, Filter([]int{1, 2, 3}, filter), []int{3})
-	require.Equal(t, Filter([]int{1, 2, 3, 3}, filter), []int{3, 3})
-=======
 func TestMap(t *testing.T) {
 	mapFunc := func(_ int) int { return 10 }
 	require.Equal(t, []int{}, Map([]int{}, mapFunc))
@@ -294,5 +279,4 @@
 	require.Equal(t, []int{}, Filter([]int{}, filter))
 	require.Equal(t, []int{}, Filter([]int{1}, filter))
 	require.Equal(t, []int{2, 4}, Filter([]int{1, 2, 3, 4}, filter))
->>>>>>> 5ab38c98
 }