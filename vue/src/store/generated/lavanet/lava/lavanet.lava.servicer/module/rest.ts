/* eslint-disable */
/* tslint:disable */
/*
 * ---------------------------------------------------------------
 * ## THIS FILE WAS GENERATED VIA SWAGGER-TYPESCRIPT-API        ##
 * ##                                                           ##
 * ## AUTHOR: acacode                                           ##
 * ## SOURCE: https://github.com/acacode/swagger-typescript-api ##
 * ---------------------------------------------------------------
 */

export interface ProtobufAny {
  "@type"?: string;
}

export interface RpcStatus {
  /** @format int32 */
  code?: number;
  message?: string;
  details?: ProtobufAny[];
}

export interface ServicerBlockDeadlineForCallback {
  deadline?: ServicerBlockNum;
}

export interface ServicerBlockNum {
  /** @format uint64 */
  num?: string;
}

export interface ServicerCurrentSessionStart {
  block?: ServicerBlockNum;
}

export interface ServicerEarliestSessionStart {
  block?: ServicerBlockNum;
}

export type ServicerMsgProofOfWorkResponse = object;

export type ServicerMsgStakeServicerResponse = object;

export type ServicerMsgUnstakeServicerResponse = object;

/**
 * Params defines the parameters for the module.
 */
export interface ServicerParams {
  /** @format uint64 */
  minStake?: string;

  /** @format uint64 */
  coinsPerCU?: string;

  /** @format uint64 */
  unstakeHoldBlocks?: string;

  /** @format uint64 */
  fraudStakeSlashingFactor?: string;

  /** @format uint64 */
  fraudSlashingAmount?: string;

  /** @format uint64 */
  servicersToPairCount?: string;

  /** @format uint64 */
  sessionBlocks?: string;

  /** @format uint64 */
  sessionsToSave?: string;

  /** @format uint64 */
  sessionBlocksOverlap?: string;
}

export interface ServicerPreviousSessionBlocks {
  /** @format uint64 */
  blocksNum?: string;
  changeBlock?: ServicerBlockNum;

  /** @format uint64 */
  overlapBlocks?: string;
}

export interface ServicerQueryAllSessionPaymentsResponse {
  sessionPayments?: ServicerSessionPayments[];

  /**
   * PageResponse is to be embedded in gRPC response messages where the
   * corresponding request message has used PageRequest.
   *
   *  message SomeResponse {
   *          repeated Bar results = 1;
   *          PageResponse page = 2;
   *  }
   */
  pagination?: V1Beta1PageResponse;
}

export interface ServicerQueryAllSessionStorageForSpecResponse {
  sessionStorageForSpec?: ServicerSessionStorageForSpec[];

  /**
   * PageResponse is to be embedded in gRPC response messages where the
   * corresponding request message has used PageRequest.
   *
   *  message SomeResponse {
   *          repeated Bar results = 1;
   *          PageResponse page = 2;
   *  }
   */
  pagination?: V1Beta1PageResponse;
}

export interface ServicerQueryAllSessionStoragesForSpecResponse {
  storages?: ServicerSessionStorageForSpec[];
}

export interface ServicerQueryAllSpecStakeStorageResponse {
  specStakeStorage?: ServicerSpecStakeStorage[];

  /**
   * PageResponse is to be embedded in gRPC response messages where the
   * corresponding request message has used PageRequest.
   *
   *  message SomeResponse {
   *          repeated Bar results = 1;
   *          PageResponse page = 2;
   *  }
   */
  pagination?: V1Beta1PageResponse;
}

export interface ServicerQueryAllStakeMapResponse {
  stakeMap?: ServicerStakeMap[];

  /**
   * PageResponse is to be embedded in gRPC response messages where the
   * corresponding request message has used PageRequest.
   *
   *  message SomeResponse {
   *          repeated Bar results = 1;
   *          PageResponse page = 2;
   *  }
   */
  pagination?: V1Beta1PageResponse;
}

export interface ServicerQueryAllUniquePaymentStorageUserServicerResponse {
  uniquePaymentStorageUserServicer?: ServicerUniquePaymentStorageUserServicer[];

  /**
   * PageResponse is to be embedded in gRPC response messages where the
   * corresponding request message has used PageRequest.
   *
   *  message SomeResponse {
   *          repeated Bar results = 1;
   *          PageResponse page = 2;
   *  }
   */
  pagination?: V1Beta1PageResponse;
}

export interface ServicerQueryAllUnstakingServicersAllSpecsResponse {
  UnstakingServicersAllSpecs?: ServicerUnstakingServicersAllSpecs[];

  /**
   * PageResponse is to be embedded in gRPC response messages where the
   * corresponding request message has used PageRequest.
   *
   *  message SomeResponse {
   *          repeated Bar results = 1;
   *          PageResponse page = 2;
   *  }
   */
  pagination?: V1Beta1PageResponse;
}

export interface ServicerQueryAllUserPaymentStorageResponse {
  userPaymentStorage?: ServicerUserPaymentStorage[];

  /**
   * PageResponse is to be embedded in gRPC response messages where the
   * corresponding request message has used PageRequest.
   *
   *  message SomeResponse {
   *          repeated Bar results = 1;
   *          PageResponse page = 2;
   *  }
   */
  pagination?: V1Beta1PageResponse;
}

export interface ServicerQueryGetBlockDeadlineForCallbackResponse {
  BlockDeadlineForCallback?: ServicerBlockDeadlineForCallback;
}

export interface ServicerQueryGetCurrentSessionStartResponse {
  CurrentSessionStart?: ServicerCurrentSessionStart;
}

export interface ServicerQueryGetEarliestSessionStartResponse {
  EarliestSessionStart?: ServicerEarliestSessionStart;
}

export interface ServicerQueryGetPairingResponse {
  servicers?: ServicerStakeStorage;
}

export interface ServicerQueryGetPreviousSessionBlocksResponse {
  PreviousSessionBlocks?: ServicerPreviousSessionBlocks;
}

export interface ServicerQueryGetSessionPaymentsResponse {
  sessionPayments?: ServicerSessionPayments;
}

export interface ServicerQueryGetSessionStorageForSpecResponse {
  sessionStorageForSpec?: ServicerSessionStorageForSpec;
}

export interface ServicerQueryGetSpecStakeStorageResponse {
  specStakeStorage?: ServicerSpecStakeStorage;
}

export interface ServicerQueryGetStakeMapResponse {
  stakeMap?: ServicerStakeMap;
}

export interface ServicerQueryGetUniquePaymentStorageUserServicerResponse {
  uniquePaymentStorageUserServicer?: ServicerUniquePaymentStorageUserServicer;
}

export interface ServicerQueryGetUnstakingServicersAllSpecsResponse {
  UnstakingServicersAllSpecs?: ServicerUnstakingServicersAllSpecs;
}

export interface ServicerQueryGetUserPaymentStorageResponse {
  userPaymentStorage?: ServicerUserPaymentStorage;
}

/**
 * QueryParamsResponse is response type for the Query/Params RPC method.
 */
export interface ServicerQueryParamsResponse {
  /** params holds all the parameters of this module. */
  params?: ServicerParams;
}

export interface ServicerQuerySessionStorageForAllSpecsResponse {
  servicers?: ServicerStakeStorage;
}

export interface ServicerQueryStakedServicersResponse {
  stakeStorage?: ServicerStakeStorage;
  output?: string;
}

export interface ServicerQueryVerifyPairingResponse {
  valid?: boolean;
  overlap?: boolean;
}

export interface ServicerRelayReply {
  /** @format byte */
  data?: string;

  /** @format byte */
  sig?: string;
}

export interface ServicerRelayRequest {
  /** @format int64 */
  specId?: number;

  /** @format int64 */
<<<<<<< HEAD
  apiId?: number;
=======
  api_id?: number;
  api_url?: string;
>>>>>>> d8c32fe2

  /** @format uint64 */
  sessionId?: string;

  /** @format uint64 */
  cuSum?: string;

  /** @format byte */
  data?: string;

  /** @format byte */
  sig?: string;
  servicer?: string;

  /** @format int64 */
  blockHeight?: string;
}

export interface ServicerSessionPayments {
  index?: string;
  usersPayments?: ServicerUserPaymentStorage[];
}

export interface ServicerSessionStorageForSpec {
  index?: string;
  stakeStorage?: ServicerStakeStorage;
}

export interface ServicerSpecName {
  name?: string;
}

export interface ServicerSpecStakeStorage {
  index?: string;
  stakeStorage?: ServicerStakeStorage;
}

export interface ServicerStakeMap {
  index?: string;

  /**
   * Coin defines a token with a denomination and an amount.
   *
   * NOTE: The amount field is an Int which implements the custom method
   * signatures required by gogoproto.
   */
  stake?: V1Beta1Coin;
  deadline?: ServicerBlockNum;
  operatorAddresses?: string[];
}

export interface ServicerStakeStorage {
  staked?: ServicerStakeMap[];
}

export interface ServicerUniquePaymentStorageUserServicer {
  index?: string;

  /** @format uint64 */
  block?: string;
}

export interface ServicerUnstakingServicersAllSpecs {
  /** @format uint64 */
  id?: string;
  unstaking?: ServicerStakeMap;
  specStakeStorage?: ServicerSpecStakeStorage;
}

export interface ServicerUserPaymentStorage {
  index?: string;
  uniquePaymentStorageUserServicer?: ServicerUniquePaymentStorageUserServicer[];

  /** @format uint64 */
  totalCU?: string;

  /** @format uint64 */
  session?: string;
}

/**
* Coin defines a token with a denomination and an amount.

NOTE: The amount field is an Int which implements the custom method
signatures required by gogoproto.
*/
export interface V1Beta1Coin {
  denom?: string;
  amount?: string;
}

/**
* message SomeRequest {
         Foo some_parameter = 1;
         PageRequest pagination = 2;
 }
*/
export interface V1Beta1PageRequest {
  /**
   * key is a value returned in PageResponse.next_key to begin
   * querying the next page most efficiently. Only one of offset or key
   * should be set.
   * @format byte
   */
  key?: string;

  /**
   * offset is a numeric offset that can be used when key is unavailable.
   * It is less efficient than using key. Only one of offset or key should
   * be set.
   * @format uint64
   */
  offset?: string;

  /**
   * limit is the total number of results to be returned in the result page.
   * If left empty it will default to a value to be set by each app.
   * @format uint64
   */
  limit?: string;

  /**
   * count_total is set to true  to indicate that the result set should include
   * a count of the total number of items available for pagination in UIs.
   * count_total is only respected when offset is used. It is ignored when key
   * is set.
   */
  countTotal?: boolean;

  /**
   * reverse is set to true if results are to be returned in the descending order.
   *
   * Since: cosmos-sdk 0.43
   */
  reverse?: boolean;
}

/**
* PageResponse is to be embedded in gRPC response messages where the
corresponding request message has used PageRequest.

 message SomeResponse {
         repeated Bar results = 1;
         PageResponse page = 2;
 }
*/
export interface V1Beta1PageResponse {
  /** @format byte */
  nextKey?: string;

  /** @format uint64 */
  total?: string;
}

export type QueryParamsType = Record<string | number, any>;
export type ResponseFormat = keyof Omit<Body, "body" | "bodyUsed">;

export interface FullRequestParams extends Omit<RequestInit, "body"> {
  /** set parameter to `true` for call `securityWorker` for this request */
  secure?: boolean;
  /** request path */
  path: string;
  /** content type of request body */
  type?: ContentType;
  /** query params */
  query?: QueryParamsType;
  /** format of response (i.e. response.json() -> format: "json") */
  format?: keyof Omit<Body, "body" | "bodyUsed">;
  /** request body */
  body?: unknown;
  /** base url */
  baseUrl?: string;
  /** request cancellation token */
  cancelToken?: CancelToken;
}

export type RequestParams = Omit<FullRequestParams, "body" | "method" | "query" | "path">;

export interface ApiConfig<SecurityDataType = unknown> {
  baseUrl?: string;
  baseApiParams?: Omit<RequestParams, "baseUrl" | "cancelToken" | "signal">;
  securityWorker?: (securityData: SecurityDataType) => RequestParams | void;
}

export interface HttpResponse<D extends unknown, E extends unknown = unknown> extends Response {
  data: D;
  error: E;
}

type CancelToken = Symbol | string | number;

export enum ContentType {
  Json = "application/json",
  FormData = "multipart/form-data",
  UrlEncoded = "application/x-www-form-urlencoded",
}

export class HttpClient<SecurityDataType = unknown> {
  public baseUrl: string = "";
  private securityData: SecurityDataType = null as any;
  private securityWorker: null | ApiConfig<SecurityDataType>["securityWorker"] = null;
  private abortControllers = new Map<CancelToken, AbortController>();

  private baseApiParams: RequestParams = {
    credentials: "same-origin",
    headers: {},
    redirect: "follow",
    referrerPolicy: "no-referrer",
  };

  constructor(apiConfig: ApiConfig<SecurityDataType> = {}) {
    Object.assign(this, apiConfig);
  }

  public setSecurityData = (data: SecurityDataType) => {
    this.securityData = data;
  };

  private addQueryParam(query: QueryParamsType, key: string) {
    const value = query[key];

    return (
      encodeURIComponent(key) +
      "=" +
      encodeURIComponent(Array.isArray(value) ? value.join(",") : typeof value === "number" ? value : `${value}`)
    );
  }

  protected toQueryString(rawQuery?: QueryParamsType): string {
    const query = rawQuery || {};
    const keys = Object.keys(query).filter((key) => "undefined" !== typeof query[key]);
    return keys
      .map((key) =>
        typeof query[key] === "object" && !Array.isArray(query[key])
          ? this.toQueryString(query[key] as QueryParamsType)
          : this.addQueryParam(query, key),
      )
      .join("&");
  }

  protected addQueryParams(rawQuery?: QueryParamsType): string {
    const queryString = this.toQueryString(rawQuery);
    return queryString ? `?${queryString}` : "";
  }

  private contentFormatters: Record<ContentType, (input: any) => any> = {
    [ContentType.Json]: (input: any) =>
      input !== null && (typeof input === "object" || typeof input === "string") ? JSON.stringify(input) : input,
    [ContentType.FormData]: (input: any) =>
      Object.keys(input || {}).reduce((data, key) => {
        data.append(key, input[key]);
        return data;
      }, new FormData()),
    [ContentType.UrlEncoded]: (input: any) => this.toQueryString(input),
  };

  private mergeRequestParams(params1: RequestParams, params2?: RequestParams): RequestParams {
    return {
      ...this.baseApiParams,
      ...params1,
      ...(params2 || {}),
      headers: {
        ...(this.baseApiParams.headers || {}),
        ...(params1.headers || {}),
        ...((params2 && params2.headers) || {}),
      },
    };
  }

  private createAbortSignal = (cancelToken: CancelToken): AbortSignal | undefined => {
    if (this.abortControllers.has(cancelToken)) {
      const abortController = this.abortControllers.get(cancelToken);
      if (abortController) {
        return abortController.signal;
      }
      return void 0;
    }

    const abortController = new AbortController();
    this.abortControllers.set(cancelToken, abortController);
    return abortController.signal;
  };

  public abortRequest = (cancelToken: CancelToken) => {
    const abortController = this.abortControllers.get(cancelToken);

    if (abortController) {
      abortController.abort();
      this.abortControllers.delete(cancelToken);
    }
  };

  public request = <T = any, E = any>({
    body,
    secure,
    path,
    type,
    query,
    format = "json",
    baseUrl,
    cancelToken,
    ...params
  }: FullRequestParams): Promise<HttpResponse<T, E>> => {
    const secureParams = (secure && this.securityWorker && this.securityWorker(this.securityData)) || {};
    const requestParams = this.mergeRequestParams(params, secureParams);
    const queryString = query && this.toQueryString(query);
    const payloadFormatter = this.contentFormatters[type || ContentType.Json];

    return fetch(`${baseUrl || this.baseUrl || ""}${path}${queryString ? `?${queryString}` : ""}`, {
      ...requestParams,
      headers: {
        ...(type && type !== ContentType.FormData ? { "Content-Type": type } : {}),
        ...(requestParams.headers || {}),
      },
      signal: cancelToken ? this.createAbortSignal(cancelToken) : void 0,
      body: typeof body === "undefined" || body === null ? null : payloadFormatter(body),
    }).then(async (response) => {
      const r = response as HttpResponse<T, E>;
      r.data = (null as unknown) as T;
      r.error = (null as unknown) as E;

      const data = await response[format]()
        .then((data) => {
          if (r.ok) {
            r.data = data;
          } else {
            r.error = data;
          }
          return r;
        })
        .catch((e) => {
          r.error = e;
          return r;
        });

      if (cancelToken) {
        this.abortControllers.delete(cancelToken);
      }

      if (!response.ok) throw data;
      return data;
    });
  };
}

/**
 * @title servicer/block_deadline_for_callback.proto
 * @version version not set
 */
export class Api<SecurityDataType extends unknown> extends HttpClient<SecurityDataType> {
  /**
   * No description
   *
   * @tags Query
   * @name QueryAllSessionStoragesForSpec
   * @summary Queries a list of AllSessionStoragesForSpec items.
   * @request GET:/lavanet/lava/servicer/all_session_storages_for_spec/{specName}
   */
  queryAllSessionStoragesForSpec = (specName: string, params: RequestParams = {}) =>
    this.request<ServicerQueryAllSessionStoragesForSpecResponse, RpcStatus>({
      path: `/lavanet/lava/servicer/all_session_storages_for_spec/${specName}`,
      method: "GET",
      format: "json",
      ...params,
    });

  /**
   * No description
   *
   * @tags Query
   * @name QueryBlockDeadlineForCallback
   * @summary Queries a BlockDeadlineForCallback by index.
   * @request GET:/lavanet/lava/servicer/block_deadline_for_callback
   */
  queryBlockDeadlineForCallback = (params: RequestParams = {}) =>
    this.request<ServicerQueryGetBlockDeadlineForCallbackResponse, RpcStatus>({
      path: `/lavanet/lava/servicer/block_deadline_for_callback`,
      method: "GET",
      format: "json",
      ...params,
    });

  /**
   * No description
   *
   * @tags Query
   * @name QueryCurrentSessionStart
   * @summary Queries a CurrentSessionStart by index.
   * @request GET:/lavanet/lava/servicer/current_session_start
   */
  queryCurrentSessionStart = (params: RequestParams = {}) =>
    this.request<ServicerQueryGetCurrentSessionStartResponse, RpcStatus>({
      path: `/lavanet/lava/servicer/current_session_start`,
      method: "GET",
      format: "json",
      ...params,
    });

  /**
   * No description
   *
   * @tags Query
   * @name QueryEarliestSessionStart
   * @summary Queries a EarliestSessionStart by index.
   * @request GET:/lavanet/lava/servicer/earliest_session_start
   */
  queryEarliestSessionStart = (params: RequestParams = {}) =>
    this.request<ServicerQueryGetEarliestSessionStartResponse, RpcStatus>({
      path: `/lavanet/lava/servicer/earliest_session_start`,
      method: "GET",
      format: "json",
      ...params,
    });

  /**
   * No description
   *
   * @tags Query
   * @name QueryGetPairing
   * @summary Queries a list of GetPairing items.
   * @request GET:/lavanet/lava/servicer/get_pairing/{specName}/{userAddr}
   */
  queryGetPairing = (specName: string, userAddr: string, params: RequestParams = {}) =>
    this.request<ServicerQueryGetPairingResponse, RpcStatus>({
      path: `/lavanet/lava/servicer/get_pairing/${specName}/${userAddr}`,
      method: "GET",
      format: "json",
      ...params,
    });

  /**
   * No description
   *
   * @tags Query
   * @name QueryParams
   * @summary Parameters queries the parameters of the module.
   * @request GET:/lavanet/lava/servicer/params
   */
  queryParams = (params: RequestParams = {}) =>
    this.request<ServicerQueryParamsResponse, RpcStatus>({
      path: `/lavanet/lava/servicer/params`,
      method: "GET",
      format: "json",
      ...params,
    });

  /**
   * No description
   *
   * @tags Query
   * @name QueryPreviousSessionBlocks
   * @summary Queries a PreviousSessionBlocks by index.
   * @request GET:/lavanet/lava/servicer/previous_session_blocks
   */
  queryPreviousSessionBlocks = (params: RequestParams = {}) =>
    this.request<ServicerQueryGetPreviousSessionBlocksResponse, RpcStatus>({
      path: `/lavanet/lava/servicer/previous_session_blocks`,
      method: "GET",
      format: "json",
      ...params,
    });

  /**
   * No description
   *
   * @tags Query
   * @name QuerySessionPaymentsAll
   * @summary Queries a list of SessionPayments items.
   * @request GET:/lavanet/lava/servicer/session_payments
   */
  querySessionPaymentsAll = (
    query?: {
      "pagination.key"?: string;
      "pagination.offset"?: string;
      "pagination.limit"?: string;
      "pagination.countTotal"?: boolean;
      "pagination.reverse"?: boolean;
    },
    params: RequestParams = {},
  ) =>
    this.request<ServicerQueryAllSessionPaymentsResponse, RpcStatus>({
      path: `/lavanet/lava/servicer/session_payments`,
      method: "GET",
      query: query,
      format: "json",
      ...params,
    });

  /**
   * No description
   *
   * @tags Query
   * @name QuerySessionPayments
   * @summary Queries a SessionPayments by index.
   * @request GET:/lavanet/lava/servicer/session_payments/{index}
   */
  querySessionPayments = (index: string, params: RequestParams = {}) =>
    this.request<ServicerQueryGetSessionPaymentsResponse, RpcStatus>({
      path: `/lavanet/lava/servicer/session_payments/${index}`,
      method: "GET",
      format: "json",
      ...params,
    });

  /**
   * No description
   *
   * @tags Query
   * @name QuerySessionStorageForAllSpecs
   * @summary Queries a list of SessionStorageForAllSpecs items.
   * @request GET:/lavanet/lava/servicer/session_storage_for_all_specs/{blockNum}
   */
  querySessionStorageForAllSpecs = (blockNum: string, params: RequestParams = {}) =>
    this.request<ServicerQuerySessionStorageForAllSpecsResponse, RpcStatus>({
      path: `/lavanet/lava/servicer/session_storage_for_all_specs/${blockNum}`,
      method: "GET",
      format: "json",
      ...params,
    });

  /**
   * No description
   *
   * @tags Query
   * @name QuerySessionStorageForSpecAll
   * @summary Queries a list of SessionStorageForSpec items.
   * @request GET:/lavanet/lava/servicer/session_storage_for_spec
   */
  querySessionStorageForSpecAll = (
    query?: {
      "pagination.key"?: string;
      "pagination.offset"?: string;
      "pagination.limit"?: string;
      "pagination.countTotal"?: boolean;
      "pagination.reverse"?: boolean;
    },
    params: RequestParams = {},
  ) =>
    this.request<ServicerQueryAllSessionStorageForSpecResponse, RpcStatus>({
      path: `/lavanet/lava/servicer/session_storage_for_spec`,
      method: "GET",
      query: query,
      format: "json",
      ...params,
    });

  /**
   * No description
   *
   * @tags Query
   * @name QuerySessionStorageForSpec
   * @summary Queries a SessionStorageForSpec by index.
   * @request GET:/lavanet/lava/servicer/session_storage_for_spec/{index}
   */
  querySessionStorageForSpec = (index: string, params: RequestParams = {}) =>
    this.request<ServicerQueryGetSessionStorageForSpecResponse, RpcStatus>({
      path: `/lavanet/lava/servicer/session_storage_for_spec/${index}`,
      method: "GET",
      format: "json",
      ...params,
    });

  /**
   * No description
   *
   * @tags Query
   * @name QuerySpecStakeStorageAll
   * @summary Queries a list of SpecStakeStorage items.
   * @request GET:/lavanet/lava/servicer/spec_stake_storage
   */
  querySpecStakeStorageAll = (
    query?: {
      "pagination.key"?: string;
      "pagination.offset"?: string;
      "pagination.limit"?: string;
      "pagination.countTotal"?: boolean;
      "pagination.reverse"?: boolean;
    },
    params: RequestParams = {},
  ) =>
    this.request<ServicerQueryAllSpecStakeStorageResponse, RpcStatus>({
      path: `/lavanet/lava/servicer/spec_stake_storage`,
      method: "GET",
      query: query,
      format: "json",
      ...params,
    });

  /**
   * No description
   *
   * @tags Query
   * @name QuerySpecStakeStorage
   * @summary Queries a SpecStakeStorage by index.
   * @request GET:/lavanet/lava/servicer/spec_stake_storage/{index}
   */
  querySpecStakeStorage = (index: string, params: RequestParams = {}) =>
    this.request<ServicerQueryGetSpecStakeStorageResponse, RpcStatus>({
      path: `/lavanet/lava/servicer/spec_stake_storage/${index}`,
      method: "GET",
      format: "json",
      ...params,
    });

  /**
   * No description
   *
   * @tags Query
   * @name QueryStakeMapAll
   * @summary Queries a list of StakeMap items.
   * @request GET:/lavanet/lava/servicer/stake_map
   */
  queryStakeMapAll = (
    query?: {
      "pagination.key"?: string;
      "pagination.offset"?: string;
      "pagination.limit"?: string;
      "pagination.countTotal"?: boolean;
      "pagination.reverse"?: boolean;
    },
    params: RequestParams = {},
  ) =>
    this.request<ServicerQueryAllStakeMapResponse, RpcStatus>({
      path: `/lavanet/lava/servicer/stake_map`,
      method: "GET",
      query: query,
      format: "json",
      ...params,
    });

  /**
   * No description
   *
   * @tags Query
   * @name QueryStakeMap
   * @summary Queries a StakeMap by index.
   * @request GET:/lavanet/lava/servicer/stake_map/{index}
   */
  queryStakeMap = (index: string, params: RequestParams = {}) =>
    this.request<ServicerQueryGetStakeMapResponse, RpcStatus>({
      path: `/lavanet/lava/servicer/stake_map/${index}`,
      method: "GET",
      format: "json",
      ...params,
    });

  /**
   * No description
   *
   * @tags Query
   * @name QueryStakedServicers
   * @summary Queries a list of StakedServicers items.
   * @request GET:/lavanet/lava/servicer/staked_servicers/{specName}
   */
  queryStakedServicers = (specName: string, params: RequestParams = {}) =>
    this.request<ServicerQueryStakedServicersResponse, RpcStatus>({
      path: `/lavanet/lava/servicer/staked_servicers/${specName}`,
      method: "GET",
      format: "json",
      ...params,
    });

  /**
   * No description
   *
   * @tags Query
   * @name QueryUniquePaymentStorageUserServicerAll
   * @summary Queries a list of UniquePaymentStorageUserServicer items.
   * @request GET:/lavanet/lava/servicer/unique_payment_storage_user_servicer
   */
  queryUniquePaymentStorageUserServicerAll = (
    query?: {
      "pagination.key"?: string;
      "pagination.offset"?: string;
      "pagination.limit"?: string;
      "pagination.countTotal"?: boolean;
      "pagination.reverse"?: boolean;
    },
    params: RequestParams = {},
  ) =>
    this.request<ServicerQueryAllUniquePaymentStorageUserServicerResponse, RpcStatus>({
      path: `/lavanet/lava/servicer/unique_payment_storage_user_servicer`,
      method: "GET",
      query: query,
      format: "json",
      ...params,
    });

  /**
   * No description
   *
   * @tags Query
   * @name QueryUniquePaymentStorageUserServicer
   * @summary Queries a UniquePaymentStorageUserServicer by index.
   * @request GET:/lavanet/lava/servicer/unique_payment_storage_user_servicer/{index}
   */
  queryUniquePaymentStorageUserServicer = (index: string, params: RequestParams = {}) =>
    this.request<ServicerQueryGetUniquePaymentStorageUserServicerResponse, RpcStatus>({
      path: `/lavanet/lava/servicer/unique_payment_storage_user_servicer/${index}`,
      method: "GET",
      format: "json",
      ...params,
    });

  /**
   * No description
   *
   * @tags Query
   * @name QueryUnstakingServicersAllSpecsAll
   * @summary Queries a list of UnstakingServicersAllSpecs items.
   * @request GET:/lavanet/lava/servicer/unstaking_servicers_all_specs
   */
  queryUnstakingServicersAllSpecsAll = (
    query?: {
      "pagination.key"?: string;
      "pagination.offset"?: string;
      "pagination.limit"?: string;
      "pagination.countTotal"?: boolean;
      "pagination.reverse"?: boolean;
    },
    params: RequestParams = {},
  ) =>
    this.request<ServicerQueryAllUnstakingServicersAllSpecsResponse, RpcStatus>({
      path: `/lavanet/lava/servicer/unstaking_servicers_all_specs`,
      method: "GET",
      query: query,
      format: "json",
      ...params,
    });

  /**
   * No description
   *
   * @tags Query
   * @name QueryUnstakingServicersAllSpecs
   * @summary Queries a UnstakingServicersAllSpecs by id.
   * @request GET:/lavanet/lava/servicer/unstaking_servicers_all_specs/{id}
   */
  queryUnstakingServicersAllSpecs = (id: string, params: RequestParams = {}) =>
    this.request<ServicerQueryGetUnstakingServicersAllSpecsResponse, RpcStatus>({
      path: `/lavanet/lava/servicer/unstaking_servicers_all_specs/${id}`,
      method: "GET",
      format: "json",
      ...params,
    });

  /**
   * No description
   *
   * @tags Query
   * @name QueryUserPaymentStorageAll
   * @summary Queries a list of UserPaymentStorage items.
   * @request GET:/lavanet/lava/servicer/user_payment_storage
   */
  queryUserPaymentStorageAll = (
    query?: {
      "pagination.key"?: string;
      "pagination.offset"?: string;
      "pagination.limit"?: string;
      "pagination.countTotal"?: boolean;
      "pagination.reverse"?: boolean;
    },
    params: RequestParams = {},
  ) =>
    this.request<ServicerQueryAllUserPaymentStorageResponse, RpcStatus>({
      path: `/lavanet/lava/servicer/user_payment_storage`,
      method: "GET",
      query: query,
      format: "json",
      ...params,
    });

  /**
   * No description
   *
   * @tags Query
   * @name QueryUserPaymentStorage
   * @summary Queries a UserPaymentStorage by index.
   * @request GET:/lavanet/lava/servicer/user_payment_storage/{index}
   */
  queryUserPaymentStorage = (index: string, params: RequestParams = {}) =>
    this.request<ServicerQueryGetUserPaymentStorageResponse, RpcStatus>({
      path: `/lavanet/lava/servicer/user_payment_storage/${index}`,
      method: "GET",
      format: "json",
      ...params,
    });

  /**
   * No description
   *
   * @tags Query
   * @name QueryVerifyPairing
   * @summary Queries a list of VerifyPairing items.
   * @request GET:/lavanet/lava/servicer/verify_pairing/{spec}/{userAddr}/{servicerAddr}/{blockNum}
   */
  queryVerifyPairing = (
    spec: string,
    userAddr: string,
    servicerAddr: string,
    blockNum: string,
    params: RequestParams = {},
  ) =>
    this.request<ServicerQueryVerifyPairingResponse, RpcStatus>({
      path: `/lavanet/lava/servicer/verify_pairing/${spec}/${userAddr}/${servicerAddr}/${blockNum}`,
      method: "GET",
      format: "json",
      ...params,
    });
}<|MERGE_RESOLUTION|>--- conflicted
+++ resolved
@@ -276,12 +276,8 @@
   specId?: number;
 
   /** @format int64 */
-<<<<<<< HEAD
-  apiId?: number;
-=======
   api_id?: number;
   api_url?: string;
->>>>>>> d8c32fe2
 
   /** @format uint64 */
   sessionId?: string;
