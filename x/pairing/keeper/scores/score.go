// Package scores implements the scoring mechanism used for picking providers in the pairing process.
//
// The pairing process involves the following steps:
// 1. Collect pairing requirements and strategy from the policy.
// 2. Generate pairing slots with requirements (one slot per provider).
// 3. Compute the pairing score of each provider with respect to each slot.
// 4. Pick a provider for each slot with a pseudo-random weighted choice.
//
// Pairing requirements describe the policy-imposed requirements for paired providers. Examples include
// geolocation constraints, ability to service archive requests, and expectations regarding QoS ranking
// of selected providers. Pairing requirements must satisfy the ScoreReq interface, whose methods can
// identify the ScoreReq (by name), and compute a score for a provider with respect to that requirement.
//
// A pairing slot represents a single provider slot in the pairing list (The number of slots for pairing
// is defined by the policy). Each pairing slot holds a set of pairing requirements (a pairing slot may
// repeat). For example, a policy may state that the pairing list has 6 slots, and providers should be
// located in Asia and Europe. This can be satisfied with a pairing list that has 3 (identical) slots
// that require providers in Asia and 3 (identical) slots that require providers in Europe.
//
// A pairing score describes the suitability of a provider for a pairing slot (under a given strategy).
// The score depends on the slot's requirements: for example, given a slot which requires geolocation in
// Asia, a provider in Asia will generally get higher score than one in Europe. The score is calculated for
// each <provider, slot> combination.
//
// A pairing score strategy defines the weight of each score requirement in the final score calculation
// for a <provider, slot> combination. For example, given a slot with several requirements, then the
// overall pairing score would be calculated as score1^w1 + score2^w2 + ... (where score1 is the score
// of the provider with respect to the first requirement, score2 with respect to the second requirement
// and so on).
//
//
// To add a new requirement, one should create a new object that satisfies the ScoreReq interface and update the
// CalcSlots() function so the new requirement will be assigned to the pairing slots (according to some logic).
// Lastly, append the new requirement object in the GetAllReqs() function. Use StakeReq or GeoReq as examples.

package scores

import (
	"bytes"
	"fmt"
	"math/big"
	"strconv"

	sdk "github.com/cosmos/cosmos-sdk/types"
	"github.com/lavanet/lava/utils"
	epochstoragetypes "github.com/lavanet/lava/x/epochstorage/types"
	planstypes "github.com/lavanet/lava/x/plans/types"
	tendermintcrypto "github.com/tendermint/tendermint/crypto"
)

var uniformStrategy ScoreStrategy

// TODO: currently we'll use weight=1 for all reqs. In the future, we'll get it from policy
func init() {
<<<<<<< HEAD
	// gather all req names to a list
	allReqNames = []string{stakeReqName}
	allReqNames = append(allReqNames, geoReqName)
=======
	reqs := GetAllReqs()
>>>>>>> 548748d3

	// init strategy
	uniformStrategy = make(ScoreStrategy)
	for _, req := range reqs {
		uniformStrategy[req.GetName()] = 1
	}
}

func GetAllReqs() []ScoreReq {
	stakeReq := StakeReq{}
	return []ScoreReq{&stakeReq}
}

<<<<<<< HEAD
// CalcSlots gets the overall requirements from the policy and assign slots that'll fulfil them
func CalcSlots(policy planstypes.Policy, minStake sdk.Int) []*PairingSlot {
	slots := make([]*PairingSlot, policy.MaxProvidersToPair)

	// stake requirements
	stakeReq := StakeReq{MinStake: minStake}
	stakeReqName := stakeReq.GetName()

	// geo requirements
	geoReqName := GeoReq{}.GetName()

	for i := range slots {
		reqMap := make(map[string]ScoreReq)
		reqMap[stakeReqName] = stakeReq
		reqMap[geoReqName] = GetGeoReqsForSlot(policy, i)
=======
// get the overall requirements from the policy and assign slots that'll fulfil them
// TODO: this function should be changed in the future since it only supports stake reqs
func CalcSlots(policy planstypes.Policy) []*PairingSlot {
	// init slot array (should be as the number of providers to pair)
	slots := make([]*PairingSlot, policy.MaxProvidersToPair)

	reqs := GetAllReqs()
	for i := range slots {
		reqMap := make(map[string]ScoreReq)
		for _, req := range reqs {
			active := req.Init()
			if active {
				reqMap[req.GetName()] = req.GetReqForSlot(i)
			}
		}
>>>>>>> 548748d3

		slots[i] = NewPairingSlot()
		slots[i].Reqs = reqMap
	}

	return slots
}

// group the slots
func GroupSlots(slots []*PairingSlot) []*PairingSlot {
	uniqueSlots := []*PairingSlot{}

	if len(slots) == 0 {
		panic("no pairing slots available")
	}

	for k := 0; k < len(slots); k++ {
		isUnique := true

		for i := range uniqueSlots {
			if slots[k].Equal(uniqueSlots[i]) {
				uniqueSlots[i].Count += 1
				isUnique = false
				break
			}
		}

		if isUnique {
			uniqueSlot := *slots[k]
			uniqueSlots = append(uniqueSlots, &uniqueSlot)
		}
	}

	return uniqueSlots
}

// TODO: currently we'll use weight=1 for all reqs. In the future, we'll get it from policy
func GetStrategy() ScoreStrategy {
	return uniformStrategy
}

// CalcPairingScore calculates the final pairing score for a pairing slot (with strategy)
// For efficiency purposes, we calculate the score on a diff slot which represents the diff reqs of the current slot
// and the previous slot
func CalcPairingScore(scores []*PairingScore, strategy ScoreStrategy, diffSlot *PairingSlot) error {
	// calculate the score for each req for each provider
	for _, score := range scores {
		for _, req := range diffSlot.Reqs {
			reqName := req.GetName()
			weight, ok := strategy[reqName]
			if !ok {
				return utils.LavaFormatError("req not found in strategy", fmt.Errorf("cannot calculate pairing score"),
					utils.Attribute{Key: "req", Value: reqName},
				)
			}

			newScoreComp := req.Score(*score.Provider)
			if newScoreComp == sdk.ZeroUint() {
				return utils.LavaFormatError("new score component is zero", fmt.Errorf("cannot calculate pairing score"),
					utils.Attribute{Key: "score component", Value: reqName},
					utils.Attribute{Key: "provider", Value: score.Provider.Address},
				)
			}
			newScoreCompDec := sdk.NewDecFromInt(sdk.Int(newScoreComp))
			newScoreCompDec = newScoreCompDec.Power(weight)
			newScoreComp = sdk.Uint(newScoreCompDec.TruncateInt())

			// update the score component map
			score.ScoreComponents[reqName] = newScoreComp
		}

		// calc new score
		newScore := sdk.OneUint()
		for _, scoreComp := range score.ScoreComponents {
			newScore = newScore.Mul(scoreComp)
		}
		score.Score = newScore
	}

	return nil
}

// PrepareHashData prepares the hash needed in the pseudo-random choice of providers
func PrepareHashData(projectIndex string, chainID string, epochHash []byte, idx int) []byte {
	return bytes.Join([][]byte{epochHash, []byte(chainID), []byte(projectIndex), []byte(strconv.Itoa(idx))}, nil)
}

// PickProviders pick a <group-count> providers set with a pseudo-random weighted choice (using the providers' score list and hashData)
func PickProviders(ctx sdk.Context, scores []*PairingScore, groupCount int, hashData []byte, chosenProvidersIdx map[int]bool) (returnedProviders []epochstoragetypes.StakeEntry) {
	if len(scores) == 0 {
		return returnedProviders
	}

	scoreSum := sdk.ZeroUint()
	for idx, providerScore := range scores {
		if chosenProvidersIdx[idx] {
			// skip index of providers already selected
			continue
		}
		scoreSum = scoreSum.Add(providerScore.Score)
	}
	if scoreSum == sdk.ZeroUint() {
		utils.LavaFormatError("score sum is zero", fmt.Errorf("cannot pick providers for pairing"))
		return returnedProviders
	}

	if groupCount >= len(scores)-len(chosenProvidersIdx) {
		providers := []epochstoragetypes.StakeEntry{}
		for idx, score := range scores {
			providers = append(providers, *score.Provider)
			chosenProvidersIdx[idx] = true
		}
		return providers
	}

	for it := 0; it < groupCount; it++ {
		hash := tendermintcrypto.Sha256(hashData) // TODO: we use cheaper algo for speed
		bigIntHash := new(big.Int).SetBytes(hash)
		uintHash := sdk.NewUintFromBigInt(bigIntHash)
		modRes := uintHash.Mod(scoreSum)

		newScoreSum := sdk.ZeroUint()

		for idx := len(scores) - 1; idx >= 0; idx-- {
			if chosenProvidersIdx[idx] {
				// skip index of providers already selected
				continue
			}
			providerScore := scores[idx]
			newScoreSum = newScoreSum.Add(providerScore.Score)
			if modRes.LT(newScoreSum) {
				// we hit our chosen provider
				returnedProviders = append(returnedProviders, *providerScore.Provider)
				scoreSum = scoreSum.Sub(providerScore.Score) // we remove this provider from the random pool, so the sum is lower now
				chosenProvidersIdx[idx] = true
				break
			}
		}
		hashData = append(hashData, []byte{uint8(it)}...)
	}

	return returnedProviders
}<|MERGE_RESOLUTION|>--- conflicted
+++ resolved
@@ -52,13 +52,7 @@
 
 // TODO: currently we'll use weight=1 for all reqs. In the future, we'll get it from policy
 func init() {
-<<<<<<< HEAD
-	// gather all req names to a list
-	allReqNames = []string{stakeReqName}
-	allReqNames = append(allReqNames, geoReqName)
-=======
 	reqs := GetAllReqs()
->>>>>>> 548748d3
 
 	// init strategy
 	uniformStrategy = make(ScoreStrategy)
@@ -72,23 +66,6 @@
 	return []ScoreReq{&stakeReq}
 }
 
-<<<<<<< HEAD
-// CalcSlots gets the overall requirements from the policy and assign slots that'll fulfil them
-func CalcSlots(policy planstypes.Policy, minStake sdk.Int) []*PairingSlot {
-	slots := make([]*PairingSlot, policy.MaxProvidersToPair)
-
-	// stake requirements
-	stakeReq := StakeReq{MinStake: minStake}
-	stakeReqName := stakeReq.GetName()
-
-	// geo requirements
-	geoReqName := GeoReq{}.GetName()
-
-	for i := range slots {
-		reqMap := make(map[string]ScoreReq)
-		reqMap[stakeReqName] = stakeReq
-		reqMap[geoReqName] = GetGeoReqsForSlot(policy, i)
-=======
 // get the overall requirements from the policy and assign slots that'll fulfil them
 // TODO: this function should be changed in the future since it only supports stake reqs
 func CalcSlots(policy planstypes.Policy) []*PairingSlot {
@@ -104,7 +81,6 @@
 				reqMap[req.GetName()] = req.GetReqForSlot(i)
 			}
 		}
->>>>>>> 548748d3
 
 		slots[i] = NewPairingSlot()
 		slots[i].Reqs = reqMap
