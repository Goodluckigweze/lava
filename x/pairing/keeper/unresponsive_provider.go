--- conflicted
+++ resolved
@@ -245,26 +245,4 @@
 		providerPaymentStorage.ComplainersTotalCu = 0
 		k.SetProviderPaymentStorage(ctx, providerPaymentStorage)
 	}
-<<<<<<< HEAD
-}
-
-// Function that unstakes a provider (considered unsafe because it doesn't check that the provider is staked. It's ok since we check the provider is staked before we call it)
-func (k Keeper) unsafeUnstakeProviderEntry(ctx sdk.Context, epoch uint64, chainID string, indexInStakeStorage uint64, existingEntry epochstoragetypes.StakeEntry) error {
-	// Remove the provider's stake entry
-	err := k.epochStorageKeeper.RemoveStakeEntryCurrent(ctx, chainID, indexInStakeStorage)
-	if err != nil {
-		return utils.LavaFormatWarning("tried to unstake unsafe but didnt find entry", err,
-			utils.Attribute{Key: "existingEntry", Value: fmt.Sprintf("%+v", existingEntry)},
-		)
-	}
-
-	// get unstakeHoldBlocks
-	unstakeHoldBlocks := k.epochStorageKeeper.UnstakeHoldBlocks(ctx, epoch)
-
-	// Appened the provider's stake entry to the unstake entry list
-	k.epochStorageKeeper.AppendUnstakeEntry(ctx, existingEntry, unstakeHoldBlocks)
-
-	return k.dualStakingKeeper.Unbond(ctx, existingEntry.Address, existingEntry.Address, chainID, existingEntry.Stake, true)
-=======
->>>>>>> 7be36f71
 }