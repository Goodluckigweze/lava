package types

import (
	"bytes"
	"encoding/json"
	fmt "fmt"
	"math"

	sdk "github.com/cosmos/cosmos-sdk/types"
	sdkerrors "github.com/cosmos/cosmos-sdk/types/errors"
	commontypes "github.com/lavanet/lava/common/types"
<<<<<<< HEAD
)

// init policy default values (for fields that their natural zero value is not good)
// the values were chosen in a way that they will not influence the strictest policy calculation
var policyDefaultValues = map[string]interface{}{
	"GeolocationProfile": uint64(Geolocation_value["GL"]),
	"MaxProvidersToPair": uint64(math.MaxUint64),
}

func (policy *Policy) ContainsChainID(chainID string) bool {
	if len(policy.ChainPolicies) == 0 {
		// empty chainPolicies -> support all chains
		return true
	}
=======
	spectypes "github.com/lavanet/lava/x/spec/types"
	"github.com/mitchellh/mapstructure"
)

const WILDCARD_CHAIN_POLICY = "*" // wildcard allows you to define only part of the chains and allow all others
>>>>>>> 2cee02b9

// gets the chainPolicy if exists, null safe
func (policy *Policy) ChainPolicy(chainID string) (chainPolicy ChainPolicy, allowed bool) {
	// empty policy | chainPolicies -> support all chains
	if policy == nil || len(policy.ChainPolicies) == 0 {
		return ChainPolicy{ChainId: chainID}, true
	}
	wildcard := false
	for _, chain := range policy.ChainPolicies {
		if chain.ChainId == chainID {
			return chain, true
		}
		if chain.ChainId == WILDCARD_CHAIN_POLICY {
			wildcard = true
		}
	}
	if wildcard {
		return ChainPolicy{ChainId: chainID}, true
	}
	return ChainPolicy{}, false
}

func (policy *Policy) GetSupportedAddons(specID string) (addons []string, err error) {
	chainPolicy, allowed := policy.ChainPolicy(specID)
	if !allowed {
		return nil, fmt.Errorf("specID %s not allowed by current policy", specID)
	}
	addons = []string{""} // always allow an empty addon
	for _, collection := range chainPolicy.Collections {
		addons = append(addons, collection.AddOn)
	}
	return addons, nil
}

func (policy Policy) ValidateBasicPolicy(isPlanPolicy bool) error {
	// plan policy checks
	if isPlanPolicy {
		if policy.EpochCuLimit == 0 || policy.TotalCuLimit == 0 {
			return sdkerrors.Wrapf(ErrInvalidPolicyCuFields, `plan's compute units fields can't be zero 
				(EpochCuLimit = %v, TotalCuLimit = %v)`, policy.EpochCuLimit, policy.TotalCuLimit)
		}

		if policy.SelectedProvidersMode == SELECTED_PROVIDERS_MODE_DISABLED && len(policy.SelectedProviders) != 0 {
			return sdkerrors.Wrap(ErrInvalidSelectedProvidersConfig, `cannot configure mode = 3 (selected 
				providers feature is disabled) and non-empty list of selected providers`)
		}

		// non-plan policy checks
	} else if policy.SelectedProvidersMode == SELECTED_PROVIDERS_MODE_DISABLED {
		return sdkerrors.Wrap(ErrInvalidSelectedProvidersConfig, `cannot configure mode = 3 (selected 
				providers feature is disabled) for a policy that is not plan policy`)
	}

	// general policy checks
	if policy.EpochCuLimit > policy.TotalCuLimit {
		return sdkerrors.Wrapf(ErrInvalidPolicyCuFields, "EpochCuLimit can't be larger than TotalCuLimit (EpochCuLimit = %v, TotalCuLimit = %v)", policy.EpochCuLimit, policy.TotalCuLimit)
	}

	if policy.MaxProvidersToPair <= 1 {
		return sdkerrors.Wrapf(ErrInvalidPolicyMaxProvidersToPair, "invalid policy's MaxProvidersToPair fields (MaxProvidersToPair = %v)", policy.MaxProvidersToPair)
	}

	if policy.SelectedProvidersMode == SELECTED_PROVIDERS_MODE_ALLOWED && len(policy.SelectedProviders) != 0 {
		return sdkerrors.Wrap(ErrInvalidSelectedProvidersConfig, `cannot configure mode = 0 (no 
			providers restrictions) and non-empty list of selected providers`)
	}

	seen := map[string]bool{}
	for _, addr := range policy.SelectedProviders {
		_, err := sdk.AccAddressFromBech32(addr)
		if err != nil {
			return sdkerrors.Wrapf(sdkerrors.ErrInvalidAddress, "invalid selected provider address (%s)", err)
		}

		if seen[addr] {
			return sdkerrors.Wrapf(ErrInvalidSelectedProvidersConfig, "found duplicate provider address %s", addr)
		}
		seen[addr] = true
	}

	return nil
}

func GetStrictestChainPolicyForSpec(chainID string, policies []*Policy) (chainPolicyRet ChainPolicy, allowed bool) {
	allowedCollectionData := []spectypes.CollectionData{}
	for _, policy := range policies {
		chainPolicy, allowdChain := policy.ChainPolicy(chainID)
		if !allowdChain {
			return ChainPolicy{}, false
		}
		// get the strictest collection specification, while empty is allowed
		chainPolicyCollectionData := chainPolicy.Collections
		// if no collection data is specified in the policy previous allowed is stricter and no update is necessary
		if len(chainPolicyCollectionData) == 0 {
			continue
		}
		// this policy is limiting collection data so overwrite what is allowed
		if len(allowedCollectionData) == 0 {
			allowedCollectionData = chainPolicyCollectionData
			continue
		}
		// previous policies and current policy change collection data, we need the union of both
		allowedCollectionData = commontypes.Union(chainPolicyCollectionData, allowedCollectionData)
	}

	return ChainPolicy{ChainId: chainID, Collections: allowedCollectionData}, true
}

func VerifyTotalCuUsage(policies []*Policy, cuUsage uint64) bool {
	for _, policy := range policies {
		if policy != nil {
			if cuUsage >= policy.GetTotalCuLimit() {
				return false
			}
		}
	}

	return true
}

// allows unmarshaling parser func
func (s SELECTED_PROVIDERS_MODE) MarshalJSON() ([]byte, error) {
	buffer := bytes.NewBufferString(`"`)
	buffer.WriteString(SELECTED_PROVIDERS_MODE_name[int32(s)])
	buffer.WriteString(`"`)
	return buffer.Bytes(), nil
}

// UnmarshalJSON unmashals a quoted json string to the enum value
func (s *SELECTED_PROVIDERS_MODE) UnmarshalJSON(b []byte) error {
	var j string
	err := json.Unmarshal(b, &j)
	if err != nil {
		return err
	}
	// Note that if the string cannot be found then it will be set to the zero value, 'Created' in this case.
	*s = SELECTED_PROVIDERS_MODE(SELECTED_PROVIDERS_MODE_value[j])
	return nil
}

func ParsePolicyFromYaml(filePath string) (*Policy, error) {
	var policy Policy
	enumHooks := []commontypes.EnumDecodeHookFuncType{
		commontypes.EnumDecodeHook(uint64(0), parsePolicyEnumValue), // for geolocation
		commontypes.EnumDecodeHook(SELECTED_PROVIDERS_MODE(0), parsePolicyEnumValue),
		// Add more enum hook functions for other enum types as needed
	}

	missingFields, err := commontypes.ReadYaml(filePath, "Policy", &policy, enumHooks)
	if err != nil {
		return &policy, err
	}

	handleMissingPolicyFields(missingFields, &policy)

	return &policy, nil
}

// handleMissingPolicyFields sets default values to missing fields
func handleMissingPolicyFields(missingFields []string, policy *Policy) {
	missingFieldsDefaultValues := make(map[string]interface{})

	for _, field := range missingFields {
		defValue, ok := policyDefaultValues[field]
		// not checking if not ok because fields without default values can use
		// their natural default value (it's not an error)
		if ok {
			missingFieldsDefaultValues[field] = defValue
		}
	}

	commontypes.SetDefaultValues(policy, missingFieldsDefaultValues)
}

// parseEnumValue is a helper function to parse the enum value based on the provided enumType.
func parsePolicyEnumValue(enumType interface{}, strVal string) (interface{}, error) {
	switch v := enumType.(type) {
	case uint64:
		geo, err := ParseGeoEnum(strVal)
		if err != nil {
			return 0, fmt.Errorf("invalid geolocation %s", strVal)
		}
		return geo, nil
	case SELECTED_PROVIDERS_MODE:
		return DecodeSelectedProvidersMode(strVal)
	// Add cases for other enum types as needed
	default:
		return nil, fmt.Errorf("unsupported enum type: %T", v)
	}
}

func DecodeSelectedProvidersMode(dataStr string) (interface{}, error) {
	mode, found := SELECTED_PROVIDERS_MODE_value[dataStr]
	if found {
		return SELECTED_PROVIDERS_MODE(mode), nil
	} else {
		return 0, fmt.Errorf("invalid selected providers mode: %s", dataStr)
	}
}<|MERGE_RESOLUTION|>--- conflicted
+++ resolved
@@ -9,8 +9,10 @@
 	sdk "github.com/cosmos/cosmos-sdk/types"
 	sdkerrors "github.com/cosmos/cosmos-sdk/types/errors"
 	commontypes "github.com/lavanet/lava/common/types"
-<<<<<<< HEAD
+	spectypes "github.com/lavanet/lava/x/spec/types"
 )
+
+const WILDCARD_CHAIN_POLICY = "*" // wildcard allows you to define only part of the chains and allow all others
 
 // init policy default values (for fields that their natural zero value is not good)
 // the values were chosen in a way that they will not influence the strictest policy calculation
@@ -24,13 +26,14 @@
 		// empty chainPolicies -> support all chains
 		return true
 	}
-=======
-	spectypes "github.com/lavanet/lava/x/spec/types"
-	"github.com/mitchellh/mapstructure"
-)
-
-const WILDCARD_CHAIN_POLICY = "*" // wildcard allows you to define only part of the chains and allow all others
->>>>>>> 2cee02b9
+
+	for _, chain := range policy.ChainPolicies {
+		if chain.ChainId == chainID {
+			return true
+		}
+	}
+	return false
+}
 
 // gets the chainPolicy if exists, null safe
 func (policy *Policy) ChainPolicy(chainID string) (chainPolicy ChainPolicy, allowed bool) {
