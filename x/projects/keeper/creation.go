package keeper

import (
	"math"
	"strconv"

	sdk "github.com/cosmos/cosmos-sdk/types"
	"github.com/lavanet/lava/utils"
	plantypes "github.com/lavanet/lava/x/plans/types"
	"github.com/lavanet/lava/x/projects/types"
)

// add a default project to a subscription, add the subscription key as
<<<<<<< HEAD
func (k Keeper) CreateAdminProject(ctx sdk.Context, subscriptionAddress string, plan plantypes.Plan, vrfpk string) error {
	projectData := types.ProjectData{
		Name:        types.ADMIN_PROJECT_NAME,
		Description: types.ADMIN_PROJECT_DESCRIPTION,
		Enabled:     true,
		ProjectKeys: []types.ProjectKey{{Key: subscriptionAddress, Types: []types.ProjectKey_KEY_TYPE{types.ProjectKey_DEVELOPER}, Vrfpk: vrfpk}},
		Policy:      types.Policy{},
	}
	return k.CreateProject(ctx, subscriptionAddress, projectData, plan)
}

// add a new project to the subscription
func (k Keeper) CreateProject(ctx sdk.Context, subscriptionAddress string, projectData types.ProjectData, plan plantypes.Plan) error {
	if len(projectData.GetName()) > types.MAX_PROJECT_NAME_LEN || len(projectData.GetDescription()) > types.MAX_PROJECT_DESCRIPTION_LEN {
		details := map[string]string{
			"name":              projectData.GetName(),
			"nameMaxLen":        strconv.FormatInt(types.MAX_PROJECT_NAME_LEN, 10),
			"description":       projectData.GetDescription(),
			"descriptionMaxLen": strconv.FormatInt(types.MAX_PROJECT_DESCRIPTION_LEN, 10),
		}
		return utils.LavaError(ctx, k.Logger(ctx), "CreateProject_name_or_description_too_long", details, "project name or description too long")
	}

	project := types.CreateProject(subscriptionAddress, projectData.GetName(), projectData.GetDescription(), projectData.GetEnabled())
=======
func (k Keeper) CreateAdminProject(ctx sdk.Context, subscriptionAddress string, totalCU uint64, cuPerEpoch uint64, providers uint64, vrfpk string) error {
	return k.CreateProject(ctx, subscriptionAddress, types.ADMIN_PROJECT_NAME, subscriptionAddress, true, totalCU, cuPerEpoch, providers, math.MaxUint64, vrfpk, []types.ChainPolicy{})
}

// add a new project to the subscription
func (k Keeper) CreateProject(ctx sdk.Context, subscriptionAddress string, projectName string, adminAddress string, enable bool, totalCU uint64, cuPerEpoch uint64, providers uint64, geolocation uint64, vrfpk string, chainPolicies []types.ChainPolicy) error {
	project, err := types.CreateProject(subscriptionAddress, projectName)
	if err != nil {
		return err
	}

>>>>>>> 292d643c
	var emptyProject types.Project

	blockHeight := uint64(ctx.BlockHeight())
	_, found := k.projectsFS.FindEntry(ctx, project.Index, blockHeight, &emptyProject)
	// the project with the same name already exists if no error has returned
	if found {
		return utils.LavaError(ctx, ctx.Logger(), "CreateEmptyProject_already_exist", map[string]string{"projectIndex": types.ProjectIndex(subscriptionAddress, projectData.GetName())}, "project already exist for the current subscription with the same name")
	}

<<<<<<< HEAD
	policy := projectData.GetPolicy()
	if k.isPolicyEmpty(policy) {
		policy = types.Policy{
			ChainPolicies:      []types.ChainPolicy{},
			GeolocationProfile: math.MaxUint64,
			TotalCuLimit:       plan.GetComputeUnits(),
			EpochCuLimit:       plan.GetComputeUnitsPerEpoch(),
			MaxProvidersToPair: plan.GetMaxProvidersToPair(),
		}
	}

	err := k.ValidateChainPolicies(ctx, policy)
=======
	project.AdminPolicy.EpochCuLimit = cuPerEpoch
	project.AdminPolicy.TotalCuLimit = totalCU
	project.AdminPolicy.MaxProvidersToPair = providers
	project.AdminPolicy.GeolocationProfile = geolocation
	project.AdminPolicy.ChainPolicies = chainPolicies

	// projects can be created only by the subscription owner. So the subscription policy is equal to the admin policy
	project.SubscriptionPolicy = project.AdminPolicy

	project.AppendKey(types.ProjectKey{Key: adminAddress, Types: []types.ProjectKey_KEY_TYPE{types.ProjectKey_ADMIN}, Vrfpk: vrfpk})

	err = k.RegisterDeveloperKey(ctx, adminAddress, project.Index, blockHeight, vrfpk)
>>>>>>> 292d643c
	if err != nil {
		return err
	}

	project.Policy = policy

	for _, projectKey := range projectData.GetProjectKeys() {
		err = k.RegisterKey(ctx, types.ProjectKey{Key: projectKey.GetKey(), Types: projectKey.GetTypes(), Vrfpk: projectKey.GetVrfpk()}, &project, blockHeight)
		if err != nil {
			return err
		}
	}

	return k.projectsFS.AppendEntry(ctx, project.Index, blockHeight, &project)
}

func (k Keeper) isPolicyEmpty(policy types.Policy) bool {
	if len(policy.ChainPolicies) == 0 && policy.EpochCuLimit == uint64(0) && policy.GeolocationProfile == uint64(0) && policy.MaxProvidersToPair == 0 && policy.TotalCuLimit == 0 {
		return true
	}
	return false
}

func (k Keeper) RegisterKey(ctx sdk.Context, key types.ProjectKey, project *types.Project, blockHeight uint64) error {
	if project == nil {
		return utils.LavaError(ctx, k.Logger(ctx), "RegisterKey_project_is_nil", nil, "project is nil")
	}

	for _, keyType := range key.GetTypes() {
		switch keyType {
		case types.ProjectKey_ADMIN:
			k.AddAdminKey(project, key.GetKey(), key.GetVrfpk())
		case types.ProjectKey_DEVELOPER:
			// try to find the developer key
			var developerData types.ProtoDeveloperData
			_, found := k.developerKeysFS.FindEntry(ctx, key.GetKey(), blockHeight, &developerData)

			// if we find the developer key and it belongs to a different project, return error
			if found && developerData.ProjectID == project.GetIndex() {
				details := map[string]string{"key": key.GetKey(), "keyTypes": string(key.GetTypes())}
				return utils.LavaError(ctx, k.Logger(ctx), "RegisterKey_key_exists", details, "key already exists")
			}

			if !found {
				err := k.AddDeveloperKey(ctx, key.GetKey(), project, blockHeight, key.GetVrfpk())
				if err != nil {
					details := map[string]string{
						"developerKey": key.GetKey(),
						"projectIndex": project.GetIndex(),
						"blockHeight":  strconv.FormatUint(blockHeight, 10),
					}
					return utils.LavaError(ctx, k.Logger(ctx), "RegisterKey_add_dev_key_failed", details, "adding developer key failed")
				}
			}
		}
	}

	return nil
}

func (k Keeper) AddAdminKey(project *types.Project, adminKey string, vrfpk string) {
	project.AppendKey(types.ProjectKey{Key: adminKey, Types: []types.ProjectKey_KEY_TYPE{types.ProjectKey_ADMIN}, Vrfpk: vrfpk})
}

func (k Keeper) AddDeveloperKey(ctx sdk.Context, developerKey string, project *types.Project, blockHeight uint64, vrfpk string) error {
	var developerData types.ProtoDeveloperData
	developerData.ProjectID = project.GetIndex()
	developerData.Vrfpk = vrfpk
	err := k.developerKeysFS.AppendEntry(ctx, developerKey, blockHeight, &developerData)
	if err != nil {
		return err
	}

	project.AppendKey(types.ProjectKey{Key: developerKey, Types: []types.ProjectKey_KEY_TYPE{types.ProjectKey_DEVELOPER}, Vrfpk: vrfpk})

	return nil
}

// snapshot project, create a snapshot of a project and reset the cu
func (k Keeper) SnapshotProject(ctx sdk.Context, projectID string) error {
	var project types.Project
	err, found := k.projectsFS.FindEntry(ctx, projectID, uint64(ctx.BlockHeight()), &project)
	if err != nil || !found {
		return utils.LavaError(ctx, ctx.Logger(), "SnapshotProject_project_not_found", map[string]string{"projectID": projectID}, "snapshot of project failed, project does not exist")
	}

	project.UsedCu = 0

	return k.projectsFS.AppendEntry(ctx, project.Index, uint64(ctx.BlockHeight()), &project)
}

func (k Keeper) DeleteProject(ctx sdk.Context, projectID string) error {
	var project types.Project
	err, found := k.projectsFS.FindEntry(ctx, projectID, uint64(ctx.BlockHeight()), &project)
	if err != nil || !found {
		return utils.LavaError(ctx, ctx.Logger(), "DeleteProject_project_not_found", map[string]string{"projectID": projectID}, "project to delete was not found")
	}

	project.Enabled = false
	// TODO: delete all developer keys from the fixation

	return k.projectsFS.AppendEntry(ctx, project.Index, uint64(ctx.BlockHeight()), &project)
}<|MERGE_RESOLUTION|>--- conflicted
+++ resolved
@@ -11,7 +11,6 @@
 )
 
 // add a default project to a subscription, add the subscription key as
-<<<<<<< HEAD
 func (k Keeper) CreateAdminProject(ctx sdk.Context, subscriptionAddress string, plan plantypes.Plan, vrfpk string) error {
 	projectData := types.ProjectData{
 		Name:        types.ADMIN_PROJECT_NAME,
@@ -35,22 +34,12 @@
 		return utils.LavaError(ctx, k.Logger(ctx), "CreateProject_name_or_description_too_long", details, "project name or description too long")
 	}
 
-	project := types.CreateProject(subscriptionAddress, projectData.GetName(), projectData.GetDescription(), projectData.GetEnabled())
-=======
-func (k Keeper) CreateAdminProject(ctx sdk.Context, subscriptionAddress string, totalCU uint64, cuPerEpoch uint64, providers uint64, vrfpk string) error {
-	return k.CreateProject(ctx, subscriptionAddress, types.ADMIN_PROJECT_NAME, subscriptionAddress, true, totalCU, cuPerEpoch, providers, math.MaxUint64, vrfpk, []types.ChainPolicy{})
-}
-
-// add a new project to the subscription
-func (k Keeper) CreateProject(ctx sdk.Context, subscriptionAddress string, projectName string, adminAddress string, enable bool, totalCU uint64, cuPerEpoch uint64, providers uint64, geolocation uint64, vrfpk string, chainPolicies []types.ChainPolicy) error {
-	project, err := types.CreateProject(subscriptionAddress, projectName)
+	project, err := types.CreateProject(subscriptionAddress, projectData.GetName(), projectData.GetDescription(), projectData.GetEnabled())
 	if err != nil {
 		return err
 	}
 
->>>>>>> 292d643c
 	var emptyProject types.Project
-
 	blockHeight := uint64(ctx.BlockHeight())
 	_, found := k.projectsFS.FindEntry(ctx, project.Index, blockHeight, &emptyProject)
 	// the project with the same name already exists if no error has returned
@@ -58,38 +47,21 @@
 		return utils.LavaError(ctx, ctx.Logger(), "CreateEmptyProject_already_exist", map[string]string{"projectIndex": types.ProjectIndex(subscriptionAddress, projectData.GetName())}, "project already exist for the current subscription with the same name")
 	}
 
-<<<<<<< HEAD
 	policy := projectData.GetPolicy()
 	if k.isPolicyEmpty(policy) {
 		policy = types.Policy{
 			ChainPolicies:      []types.ChainPolicy{},
 			GeolocationProfile: math.MaxUint64,
-			TotalCuLimit:       plan.GetComputeUnits(),
-			EpochCuLimit:       plan.GetComputeUnitsPerEpoch(),
-			MaxProvidersToPair: plan.GetMaxProvidersToPair(),
+			TotalCuLimit:       plan.PlanPolicy.GetTotalCuLimit(),
+			EpochCuLimit:       plan.PlanPolicy.GetEpochCuLimit(),
+			MaxProvidersToPair: plan.PlanPolicy.GetMaxProvidersToPair(),
 		}
 	}
 
-	err := k.ValidateChainPolicies(ctx, policy)
-=======
-	project.AdminPolicy.EpochCuLimit = cuPerEpoch
-	project.AdminPolicy.TotalCuLimit = totalCU
-	project.AdminPolicy.MaxProvidersToPair = providers
-	project.AdminPolicy.GeolocationProfile = geolocation
-	project.AdminPolicy.ChainPolicies = chainPolicies
+	project.AdminPolicy = policy
 
 	// projects can be created only by the subscription owner. So the subscription policy is equal to the admin policy
 	project.SubscriptionPolicy = project.AdminPolicy
-
-	project.AppendKey(types.ProjectKey{Key: adminAddress, Types: []types.ProjectKey_KEY_TYPE{types.ProjectKey_ADMIN}, Vrfpk: vrfpk})
-
-	err = k.RegisterDeveloperKey(ctx, adminAddress, project.Index, blockHeight, vrfpk)
->>>>>>> 292d643c
-	if err != nil {
-		return err
-	}
-
-	project.Policy = policy
 
 	for _, projectKey := range projectData.GetProjectKeys() {
 		err = k.RegisterKey(ctx, types.ProjectKey{Key: projectKey.GetKey(), Types: projectKey.GetTypes(), Vrfpk: projectKey.GetVrfpk()}, &project, blockHeight)
