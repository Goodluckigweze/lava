package keeper

import (
	"fmt"
	"strconv"

	sdk "github.com/cosmos/cosmos-sdk/types"
	"github.com/lavanet/lava/utils"
	"github.com/lavanet/lava/x/projects/types"
)

func (k Keeper) GetProjectForBlock(ctx sdk.Context, projectID string, blockHeight uint64) (types.Project, error) {
	var project types.Project

	err, found := k.projectsFS.FindEntry(ctx, projectID, blockHeight, &project)
	if err != nil || !found {
		return project, utils.LavaError(ctx, ctx.Logger(), "GetProjectForBlock_not_found", map[string]string{"project": projectID, "blockHeight": strconv.FormatUint(blockHeight, 10)}, "project not found")
	}

	return project, nil
}

func (k Keeper) GetProjectDeveloperData(ctx sdk.Context, developerKey string, blockHeight uint64) (types.ProtoDeveloperData, error) {
	var projectDeveloperData types.ProtoDeveloperData
	err, found := k.developerKeysFS.FindEntry(ctx, developerKey, blockHeight, &projectDeveloperData)
	if err != nil || !found {
		return types.ProtoDeveloperData{}, fmt.Errorf("GetProjectIDForDeveloper_invalid_key, the requesting key is not registered to a project, developer: %s", developerKey)
	}
	return projectDeveloperData, nil
}

func (k Keeper) GetProjectForDeveloper(ctx sdk.Context, developerKey string, blockHeight uint64) (proj types.Project, vrfpk string, errRet error) {
	var project types.Project
	projectDeveloperData, err := k.GetProjectDeveloperData(ctx, developerKey, blockHeight)
	if err != nil {
		return project, "", err
	}

	err, found := k.projectsFS.FindEntry(ctx, projectDeveloperData.ProjectID, blockHeight, &project)
	if err != nil {
		return project, "", err
	}

	if !found {
		return project, "", utils.LavaError(ctx, ctx.Logger(), "GetProjectForDeveloper_project_not_found", map[string]string{"developer": developerKey, "project": projectDeveloperData.ProjectID}, "the developers project was not found")
	}

	return project, projectDeveloperData.Vrfpk, nil
}

func (k Keeper) AddKeysToProject(ctx sdk.Context, projectID string, adminKey string, projectKeys []types.ProjectKey) error {
	var project types.Project
	err, found := k.projectsFS.FindEntry(ctx, projectID, uint64(ctx.BlockHeight()), &project)
	if err != nil || !found {
		return utils.LavaError(ctx, ctx.Logger(), "AddProjectKeys_project_not_found", map[string]string{"project": projectID}, "project id not found")
	}

	// check if the admin key is valid
	if !project.IsAdminKey(adminKey) {
		return utils.LavaError(ctx, ctx.Logger(), "AddProjectKeys_not_admin", map[string]string{"project": projectID}, "the requesting key is not admin key")
	}

	// check that those keys are unique for developers
	for _, projectKey := range projectKeys {
		k.RegisterKey(ctx, projectKey, &project, uint64(ctx.BlockHeight()))

		// project.AppendKey(projectKey)
	}

	return k.projectsFS.AppendEntry(ctx, projectID, uint64(ctx.BlockHeight()), &project)
}

func (k Keeper) GetProjectDevelopersPolicy(ctx sdk.Context, developerKey string, blockHeight uint64) (adminPolicy types.Policy, subscriptionPolicy types.Policy, err error) {
	project, _, err := k.GetProjectForDeveloper(ctx, developerKey, blockHeight)
	if err != nil {
		return types.Policy{}, types.Policy{}, err
	}

	return project.AdminPolicy, project.SubscriptionPolicy, nil
}

<<<<<<< HEAD
func (k Keeper) ChargeComputeUnitsToProject(ctx sdk.Context, developerKey string, blockHeight uint64, cu uint64) (err error) {
	project, _, err := k.GetProjectForDeveloper(ctx, developerKey, blockHeight)
	if err != nil {
		return err
	}

	err = project.VerifyCuUsage()
	if err != nil {
		return err
	}

	project.UsedCu += cu

	return k.projectsFS.ModifyEntry(ctx, project.Index, blockHeight, &project)
}

func (k Keeper) ValidateChainPolicies(ctx sdk.Context, policy types.Policy) error {
	// validate chainPolicies
	for _, chainPolicy := range policy.GetChainPolicies() {
		// get spec and make sure it's enabled
		spec, found := k.specKeeper.GetSpec(ctx, chainPolicy.GetChainId())
		if !found {
			return utils.LavaError(ctx, k.Logger(ctx), "validateChainPolicies_spec_not_found", map[string]string{"specIndex": spec.GetIndex()}, "policy's spec not found")
		}
		if !spec.GetEnabled() {
			return utils.LavaError(ctx, k.Logger(ctx), "validateChainPolicies_spec_not_enabled", map[string]string{"specIndex": spec.GetIndex()}, "policy's spec not enabled")
		}

		// go over the chain policy's APIs and make sure that they are part of the spec
		for _, policyApi := range chainPolicy.GetApis() {
			foundApi := false
			for _, api := range spec.GetApis() {
				if api.GetName() == policyApi {
					foundApi = true
				}
			}
			if !foundApi {
				details := map[string]string{
					"specIndex": spec.GetIndex(),
					"API":       policyApi,
				}
				return utils.LavaError(ctx, k.Logger(ctx), "validateChainPolicies_chain_policy_api_not_found", details, "policy's spec's API not found")
			}
		}
	}

	return nil
}

func (k Keeper) SetPolicy(ctx sdk.Context, projectID string, policy types.Policy, adminKey string) error {
	err := k.ValidateChainPolicies(ctx, policy)
	if err != nil {
		return err
	}

	project, err := k.GetProjectForBlock(ctx, projectID, uint64(ctx.BlockHeight()))
	if err != nil {
		return utils.LavaError(ctx, ctx.Logger(), "SetPolicy_project_not_found", map[string]string{"project": projectID}, "project id not found")
	}

	// check if the admin key is valid
	if !project.IsAdminKey(adminKey) {
		return utils.LavaError(ctx, ctx.Logger(), "SetPolicy_not_admin", map[string]string{"project": projectID}, "the requesting key is not admin key")
	}

	project.Policy = policy

	if project.UsedCu > project.Policy.TotalCuLimit {
		project.Policy.TotalCuLimit = project.UsedCu
	}

	nextEpoch, err := k.epochStorageKeeper.GetNextEpoch(ctx, uint64(ctx.BlockHeight()))
	if err != nil {
		return utils.LavaError(ctx, k.Logger(ctx), "SetPolicy_cant_get_next_epoch", map[string]string{"block": strconv.FormatUint(uint64(ctx.BlockHeight()), 10)}, "can't get next epoch")
	}
	err = k.projectsFS.AppendEntry(ctx, projectID, nextEpoch, &project)

	if err != nil {
		return err
	}

	return nil
=======
func (k Keeper) AddComputeUnitsToProject(ctx sdk.Context, project types.Project, cu uint64) (err error) {
	project.UsedCu += cu
	return k.projectsFS.ModifyEntry(ctx, project.Index, uint64(ctx.BlockHeight()), &project)
>>>>>>> 292d643c
}<|MERGE_RESOLUTION|>--- conflicted
+++ resolved
@@ -60,11 +60,8 @@
 		return utils.LavaError(ctx, ctx.Logger(), "AddProjectKeys_not_admin", map[string]string{"project": projectID}, "the requesting key is not admin key")
 	}
 
-	// check that those keys are unique for developers
 	for _, projectKey := range projectKeys {
 		k.RegisterKey(ctx, projectKey, &project, uint64(ctx.BlockHeight()))
-
-		// project.AppendKey(projectKey)
 	}
 
 	return k.projectsFS.AppendEntry(ctx, projectID, uint64(ctx.BlockHeight()), &project)
@@ -79,92 +76,44 @@
 	return project.AdminPolicy, project.SubscriptionPolicy, nil
 }
 
-<<<<<<< HEAD
-func (k Keeper) ChargeComputeUnitsToProject(ctx sdk.Context, developerKey string, blockHeight uint64, cu uint64) (err error) {
-	project, _, err := k.GetProjectForDeveloper(ctx, developerKey, blockHeight)
-	if err != nil {
-		return err
-	}
-
-	err = project.VerifyCuUsage()
-	if err != nil {
-		return err
-	}
-
+func (k Keeper) ChargeComputeUnitsToProject(ctx sdk.Context, project types.Project, cu uint64) (err error) {
 	project.UsedCu += cu
-
-	return k.projectsFS.ModifyEntry(ctx, project.Index, blockHeight, &project)
+	return k.projectsFS.ModifyEntry(ctx, project.Index, uint64(ctx.BlockHeight()), &project)
 }
 
-func (k Keeper) ValidateChainPolicies(ctx sdk.Context, policy types.Policy) error {
-	// validate chainPolicies
-	for _, chainPolicy := range policy.GetChainPolicies() {
-		// get spec and make sure it's enabled
-		spec, found := k.specKeeper.GetSpec(ctx, chainPolicy.GetChainId())
-		if !found {
-			return utils.LavaError(ctx, k.Logger(ctx), "validateChainPolicies_spec_not_found", map[string]string{"specIndex": spec.GetIndex()}, "policy's spec not found")
+func (k Keeper) SetPolicy(ctx sdk.Context, projectIDs []string, policy types.Policy, key string, isAdminPolicy bool) error {
+	for _, projectID := range projectIDs {
+		project, err := k.GetProjectForBlock(ctx, projectID, uint64(ctx.BlockHeight()))
+		if err != nil {
+			return utils.LavaError(ctx, ctx.Logger(), "SetPolicy_project_not_found", map[string]string{"project": projectID}, "project id not found")
 		}
-		if !spec.GetEnabled() {
-			return utils.LavaError(ctx, k.Logger(ctx), "validateChainPolicies_spec_not_enabled", map[string]string{"specIndex": spec.GetIndex()}, "policy's spec not enabled")
+		// for admin policy - check if the key is an address of a project admin
+		if isAdminPolicy {
+			if !project.IsAdminKey(key) {
+				return utils.LavaError(ctx, ctx.Logger(), "SetPolicy_not_admin", map[string]string{"project": projectID, "key": key}, "cannot set admin policy because the requesting key is not admin key")
+			} else {
+				project.AdminPolicy = policy
+			}
 		}
 
-		// go over the chain policy's APIs and make sure that they are part of the spec
-		for _, policyApi := range chainPolicy.GetApis() {
-			foundApi := false
-			for _, api := range spec.GetApis() {
-				if api.GetName() == policyApi {
-					foundApi = true
-				}
+		// for subscription policy - check if the key is an address of the project's subscription consumer
+		if !isAdminPolicy {
+			if key != project.GetSubscription() {
+				return utils.LavaError(ctx, ctx.Logger(), "SetPolicy_not_subscription_consumer", map[string]string{"project": projectID, "key": key}, "cannot set subscription policy because the requesting key is not subscription consumer key")
+			} else {
+				project.SubscriptionPolicy = policy
 			}
-			if !foundApi {
-				details := map[string]string{
-					"specIndex": spec.GetIndex(),
-					"API":       policyApi,
-				}
-				return utils.LavaError(ctx, k.Logger(ctx), "validateChainPolicies_chain_policy_api_not_found", details, "policy's spec's API not found")
-			}
+		}
+
+		nextEpoch, err := k.epochStorageKeeper.GetNextEpoch(ctx, uint64(ctx.BlockHeight()))
+		if err != nil {
+			return utils.LavaError(ctx, k.Logger(ctx), "SetPolicy_cant_get_next_epoch", map[string]string{"block": strconv.FormatUint(uint64(ctx.BlockHeight()), 10)}, "can't get next epoch")
+		}
+		err = k.projectsFS.AppendEntry(ctx, projectID, nextEpoch, &project)
+		if err != nil {
+			return err
 		}
 	}
 
 	return nil
-}
-
-func (k Keeper) SetPolicy(ctx sdk.Context, projectID string, policy types.Policy, adminKey string) error {
-	err := k.ValidateChainPolicies(ctx, policy)
-	if err != nil {
-		return err
-	}
-
-	project, err := k.GetProjectForBlock(ctx, projectID, uint64(ctx.BlockHeight()))
-	if err != nil {
-		return utils.LavaError(ctx, ctx.Logger(), "SetPolicy_project_not_found", map[string]string{"project": projectID}, "project id not found")
-	}
-
-	// check if the admin key is valid
-	if !project.IsAdminKey(adminKey) {
-		return utils.LavaError(ctx, ctx.Logger(), "SetPolicy_not_admin", map[string]string{"project": projectID}, "the requesting key is not admin key")
-	}
-
-	project.Policy = policy
-
-	if project.UsedCu > project.Policy.TotalCuLimit {
-		project.Policy.TotalCuLimit = project.UsedCu
-	}
-
-	nextEpoch, err := k.epochStorageKeeper.GetNextEpoch(ctx, uint64(ctx.BlockHeight()))
-	if err != nil {
-		return utils.LavaError(ctx, k.Logger(ctx), "SetPolicy_cant_get_next_epoch", map[string]string{"block": strconv.FormatUint(uint64(ctx.BlockHeight()), 10)}, "can't get next epoch")
-	}
-	err = k.projectsFS.AppendEntry(ctx, projectID, nextEpoch, &project)
-
-	if err != nil {
-		return err
-	}
-
-	return nil
-=======
-func (k Keeper) AddComputeUnitsToProject(ctx sdk.Context, project types.Project, cu uint64) (err error) {
-	project.UsedCu += cu
-	return k.projectsFS.ModifyEntry(ctx, project.Index, uint64(ctx.BlockHeight()), &project)
->>>>>>> 292d643c
 }