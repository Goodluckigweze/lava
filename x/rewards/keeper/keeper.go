package keeper

import (
	"fmt"

	cosmosMath "cosmossdk.io/math"
	"github.com/cometbft/cometbft/libs/log"
	"github.com/cosmos/cosmos-sdk/codec"
	storetypes "github.com/cosmos/cosmos-sdk/store/types"
	sdk "github.com/cosmos/cosmos-sdk/types"
	paramtypes "github.com/cosmos/cosmos-sdk/x/params/types"
	"github.com/lavanet/lava/x/rewards/types"
	timerstoretypes "github.com/lavanet/lava/x/timerstore/types"
)

type (
	Keeper struct {
		cdc        codec.BinaryCodec
		storeKey   storetypes.StoreKey
		memKey     storetypes.StoreKey
		paramstore paramtypes.Subspace

		bankKeeper        types.BankKeeper
		accountKeeper     types.AccountKeeper
		specKeeper        types.SpecKeeper
		epochstorage      types.EpochstorageKeeper
		downtimeKeeper    types.DowntimeKeeper
		stakingKeeper     types.StakingKeeper
		dualstakingKeeper types.DualStakingKeeper
		// account name used by the distribution module to reward validators
		feeCollectorName string

		// used to operate the monthly refill of the validators and providers rewards pool mechanism
		// there is always a single timer that is expired in the next month
		// the timer subkey holds the block in which the timer will expire (not exact)
		// the timer data holds the number of months left for the allocation pools (until all funds are gone)
		refillRewardsPoolTS timerstoretypes.TimerStore
	}
)

func NewKeeper(
	cdc codec.BinaryCodec,
	storeKey,
	memKey storetypes.StoreKey,
	ps paramtypes.Subspace,
	bankKeeper types.BankKeeper,
	accountKeeper types.AccountKeeper,
	specKeeper types.SpecKeeper,
	epochStorageKeeper types.EpochstorageKeeper,
	downtimeKeeper types.DowntimeKeeper,
	stakingKeeper types.StakingKeeper,
	dualstakingKeeper types.DualStakingKeeper,
	feeCollectorName string,
	timerStoreKeeper types.TimerStoreKeeper,
) *Keeper {
	// set KeyTable if it has not already been set
	if !ps.HasKeyTable() {
		ps = ps.WithKeyTable(types.ParamKeyTable())
	}

	keeper := Keeper{
		cdc:        cdc,
		storeKey:   storeKey,
		memKey:     memKey,
		paramstore: ps,

		bankKeeper:        bankKeeper,
		accountKeeper:     accountKeeper,
		specKeeper:        specKeeper,
		epochstorage:      epochStorageKeeper,
		downtimeKeeper:    downtimeKeeper,
		stakingKeeper:     stakingKeeper,
		dualstakingKeeper: dualstakingKeeper,

		feeCollectorName: feeCollectorName,
	}

	refillRewardsPoolTimerCallback := func(ctx sdk.Context, subkey, data []byte) {
		keeper.RefillRewardsPools(ctx, subkey, data)
		keeper.DistributeMonthlyBonusRewards(ctx)
	}

	// making an EndBlock timer store to make sure it'll happen after the BeginBlock that pays validators
	keeper.refillRewardsPoolTS = *timerStoreKeeper.NewTimerStoreEndBlock(storeKey, types.RefillRewardsPoolTimerPrefix).
		WithCallbackByBlockTime(refillRewardsPoolTimerCallback)

	return &keeper
}

func (k Keeper) Logger(ctx sdk.Context) log.Logger {
	return ctx.Logger().With("module", fmt.Sprintf("x/%s", types.ModuleName))
}

// redeclaring BeginBlock for testing (this is not called outside of unit tests)
func (k Keeper) BeginBlock(ctx sdk.Context) {
	err := k.DistributeBlockReward(ctx)
	if err != nil {
		panic(err)
	}
}

<<<<<<< HEAD
// RefillRewardsPools is called once a month (as a timer callback). it does the following for validators:
//  1. burns the current token in the validators distribution pool by the burn rate
//  2. transfers the monthly tokens quota from the validators allocation pool to the validators distribution pool
//  3. opens a new timer for the next month (and encodes the expiry block and months left to allocation pool in it)
//
// for providers:
// TBD
func (k Keeper) RefillRewardsPools(ctx sdk.Context, _ []byte, data []byte) {
	// get the months left for the allocation pools
	var monthsLeft uint64
	if len(data) == 0 {
		monthsLeft = uint64(types.RewardsAllocationPoolsLifetime)
	} else {
		monthsLeft = binary.BigEndian.Uint64(data)
	}

	k.RefillValidatorsAllocationPool(ctx, monthsLeft, types.ValidatorsRewardsAllocationPoolName, types.ValidatorsRewardsDistributionPoolName)
	k.RefillValidatorsAllocationPool(ctx, monthsLeft, types.ProvidersAllocationPool, types.ProviderDistributionPool)

	if monthsLeft > 0 {
		monthsLeft -= 1
	}

	// calculate the block in which the timer will expire (+5% for errors)
	nextMonth := utils.NextMonth(ctx.BlockTime()).UTC().Unix()
	durationUntilNextMonth := nextMonth - ctx.BlockTime().UTC().Unix()
	blockCreationTime := k.downtimeKeeper.GetParams(ctx).DowntimeDuration.Seconds()
	blocksToNextTimerExpiry := ((durationUntilNextMonth / int64(blockCreationTime)) * 105 / 100) + ctx.BlockHeight()

	// update the months left of the allocation pool and encode it
	monthsLeftBytes := make([]byte, 8)
	binary.BigEndian.PutUint64(monthsLeftBytes, monthsLeft)

	// open a new timer for next month
	blocksToNextTimerExpirybytes := make([]byte, 8)
	binary.BigEndian.PutUint64(blocksToNextTimerExpirybytes, uint64(blocksToNextTimerExpiry))
	k.refillRewardsPoolTS.AddTimerByBlockTime(ctx, uint64(nextMonth), blocksToNextTimerExpirybytes, monthsLeftBytes)
}

func (k Keeper) RefillValidatorsAllocationPool(ctx sdk.Context, monthsLeft uint64, allocationPool types.Pool, distributionPool types.Pool) {
	// burn remaining tokens in the block pool
	burnRate := k.GetParams(ctx).LeftoverBurnRate
	tokensToBurn := burnRate.MulInt(k.TotalPoolTokens(ctx, distributionPool)).TruncateInt()
	err := k.BurnPoolTokens(ctx, distributionPool, tokensToBurn)
	if err != nil {
		utils.LavaFormatError("critical - could not burn validators block pool tokens", err)
	}

	// transfer the new monthly quota (if allocation pool is expired, rewards=0)
	monthlyQuota := sdk.Coins{sdk.Coin{Denom: epochstoragetypes.TokenDenom, Amount: sdk.ZeroInt()}}
	if monthsLeft != 0 {
		validatorPoolBalance := k.TotalPoolTokens(ctx, allocationPool)
		monthlyQuota[0] = monthlyQuota[0].AddAmount(validatorPoolBalance.QuoRaw(int64(monthsLeft)))

		err = k.bankKeeper.SendCoinsFromModuleToModule(
			ctx,
			string(allocationPool),
			string(distributionPool),
			monthlyQuota,
		)
		if err != nil {
			panic(err)
		}
	}
}

// BlocksToNextTimerExpiry extracts the timer's expiry block from the timer's subkey
// and returns the amount of blocks remaining (according to the current block height)
func (k Keeper) BlocksToNextTimerExpiry(ctx sdk.Context) int64 {
	keys, _, _ := k.refillRewardsPoolTS.GetFrontTimers(ctx, timerstoretypes.BlockTime)
	if len(keys) == 0 {
		// something is wrong, don't panic but make validators rewards 0
		utils.LavaFormatError("could not get blocks to next timer expiry", fmt.Errorf("no timers found"))
		return math.MaxInt64
	}
	return int64(binary.BigEndian.Uint64(keys[0])) - ctx.BlockHeight()
}

// TimeToNextTimerExpiry returns the time in which the timer will expire (according
// to the current block time)
func (k Keeper) TimeToNextTimerExpiry(ctx sdk.Context) int64 {
	_, expiries, _ := k.refillRewardsPoolTS.GetFrontTimers(ctx, timerstoretypes.BlockTime)
	if len(expiries) == 0 {
		// something is wrong, don't panic but return largest duration
		utils.LavaFormatError("could not get time to next timer expiry", fmt.Errorf("no timers found"))
		return math.MaxInt64
	}

	return int64(expiries[0]) - ctx.BlockTime().UTC().Unix()
}

func (k Keeper) AllocationPoolMonthsLeft(ctx sdk.Context) int64 {
	_, _, data := k.refillRewardsPoolTS.GetFrontTimers(ctx, timerstoretypes.BlockTime)
	if len(data) == 0 {
		// something is wrong, don't panic but return largest duration
		utils.LavaFormatError("could not get allocation pool months left", fmt.Errorf("no timers found"))
		return math.MaxInt64
	}

	return int64(binary.BigEndian.Uint64(data[0]))
}

// BondedTargetFactor calculates the bonded target factor which is used to calculate the validators
=======
// bondedTargetFactor calculates the bonded target factor which is used to calculate the validators
>>>>>>> 78ebd03d
// block rewards
func (k Keeper) bondedTargetFactor(ctx sdk.Context) cosmosMath.LegacyDec {
	params := k.GetParams(ctx)

	minBonded := params.MinBondedTarget
	maxBonded := params.MaxBondedTarget
	lowFactor := params.LowFactor
	bonded := k.stakingKeeper.BondedRatio(ctx)

	if bonded.GT(maxBonded) {
		return lowFactor
	}

	if bonded.LTE(minBonded) {
		return cosmosMath.LegacyOneDec()
	} else {
		// equivalent to: (maxBonded - bonded) / (maxBonded - minBonded)
		// 					  + lowFactor * (bonded - minBonded) / (maxBonded - minBonded)
		min_max_diff := maxBonded.Sub(minBonded)
		e1 := maxBonded.Sub(bonded).Quo(min_max_diff)
		e2 := bonded.Sub(minBonded).Quo(min_max_diff)
		return e1.Add(e2.Mul(lowFactor))
	}
}

// InitRewardsRefillTS initializes the refill pools' timer store
func (k Keeper) InitRewardsRefillTS(ctx sdk.Context, gs timerstoretypes.GenesisState) {
	k.refillRewardsPoolTS.Init(ctx, gs)
}

// ExportRewardsRefillTS exports refill pools timers data (for genesis)
func (k Keeper) ExportRewardsRefillTS(ctx sdk.Context) timerstoretypes.GenesisState {
	return k.refillRewardsPoolTS.Export(ctx)
}<|MERGE_RESOLUTION|>--- conflicted
+++ resolved
@@ -99,113 +99,7 @@
 	}
 }
 
-<<<<<<< HEAD
-// RefillRewardsPools is called once a month (as a timer callback). it does the following for validators:
-//  1. burns the current token in the validators distribution pool by the burn rate
-//  2. transfers the monthly tokens quota from the validators allocation pool to the validators distribution pool
-//  3. opens a new timer for the next month (and encodes the expiry block and months left to allocation pool in it)
-//
-// for providers:
-// TBD
-func (k Keeper) RefillRewardsPools(ctx sdk.Context, _ []byte, data []byte) {
-	// get the months left for the allocation pools
-	var monthsLeft uint64
-	if len(data) == 0 {
-		monthsLeft = uint64(types.RewardsAllocationPoolsLifetime)
-	} else {
-		monthsLeft = binary.BigEndian.Uint64(data)
-	}
-
-	k.RefillValidatorsAllocationPool(ctx, monthsLeft, types.ValidatorsRewardsAllocationPoolName, types.ValidatorsRewardsDistributionPoolName)
-	k.RefillValidatorsAllocationPool(ctx, monthsLeft, types.ProvidersAllocationPool, types.ProviderDistributionPool)
-
-	if monthsLeft > 0 {
-		monthsLeft -= 1
-	}
-
-	// calculate the block in which the timer will expire (+5% for errors)
-	nextMonth := utils.NextMonth(ctx.BlockTime()).UTC().Unix()
-	durationUntilNextMonth := nextMonth - ctx.BlockTime().UTC().Unix()
-	blockCreationTime := k.downtimeKeeper.GetParams(ctx).DowntimeDuration.Seconds()
-	blocksToNextTimerExpiry := ((durationUntilNextMonth / int64(blockCreationTime)) * 105 / 100) + ctx.BlockHeight()
-
-	// update the months left of the allocation pool and encode it
-	monthsLeftBytes := make([]byte, 8)
-	binary.BigEndian.PutUint64(monthsLeftBytes, monthsLeft)
-
-	// open a new timer for next month
-	blocksToNextTimerExpirybytes := make([]byte, 8)
-	binary.BigEndian.PutUint64(blocksToNextTimerExpirybytes, uint64(blocksToNextTimerExpiry))
-	k.refillRewardsPoolTS.AddTimerByBlockTime(ctx, uint64(nextMonth), blocksToNextTimerExpirybytes, monthsLeftBytes)
-}
-
-func (k Keeper) RefillValidatorsAllocationPool(ctx sdk.Context, monthsLeft uint64, allocationPool types.Pool, distributionPool types.Pool) {
-	// burn remaining tokens in the block pool
-	burnRate := k.GetParams(ctx).LeftoverBurnRate
-	tokensToBurn := burnRate.MulInt(k.TotalPoolTokens(ctx, distributionPool)).TruncateInt()
-	err := k.BurnPoolTokens(ctx, distributionPool, tokensToBurn)
-	if err != nil {
-		utils.LavaFormatError("critical - could not burn validators block pool tokens", err)
-	}
-
-	// transfer the new monthly quota (if allocation pool is expired, rewards=0)
-	monthlyQuota := sdk.Coins{sdk.Coin{Denom: epochstoragetypes.TokenDenom, Amount: sdk.ZeroInt()}}
-	if monthsLeft != 0 {
-		validatorPoolBalance := k.TotalPoolTokens(ctx, allocationPool)
-		monthlyQuota[0] = monthlyQuota[0].AddAmount(validatorPoolBalance.QuoRaw(int64(monthsLeft)))
-
-		err = k.bankKeeper.SendCoinsFromModuleToModule(
-			ctx,
-			string(allocationPool),
-			string(distributionPool),
-			monthlyQuota,
-		)
-		if err != nil {
-			panic(err)
-		}
-	}
-}
-
-// BlocksToNextTimerExpiry extracts the timer's expiry block from the timer's subkey
-// and returns the amount of blocks remaining (according to the current block height)
-func (k Keeper) BlocksToNextTimerExpiry(ctx sdk.Context) int64 {
-	keys, _, _ := k.refillRewardsPoolTS.GetFrontTimers(ctx, timerstoretypes.BlockTime)
-	if len(keys) == 0 {
-		// something is wrong, don't panic but make validators rewards 0
-		utils.LavaFormatError("could not get blocks to next timer expiry", fmt.Errorf("no timers found"))
-		return math.MaxInt64
-	}
-	return int64(binary.BigEndian.Uint64(keys[0])) - ctx.BlockHeight()
-}
-
-// TimeToNextTimerExpiry returns the time in which the timer will expire (according
-// to the current block time)
-func (k Keeper) TimeToNextTimerExpiry(ctx sdk.Context) int64 {
-	_, expiries, _ := k.refillRewardsPoolTS.GetFrontTimers(ctx, timerstoretypes.BlockTime)
-	if len(expiries) == 0 {
-		// something is wrong, don't panic but return largest duration
-		utils.LavaFormatError("could not get time to next timer expiry", fmt.Errorf("no timers found"))
-		return math.MaxInt64
-	}
-
-	return int64(expiries[0]) - ctx.BlockTime().UTC().Unix()
-}
-
-func (k Keeper) AllocationPoolMonthsLeft(ctx sdk.Context) int64 {
-	_, _, data := k.refillRewardsPoolTS.GetFrontTimers(ctx, timerstoretypes.BlockTime)
-	if len(data) == 0 {
-		// something is wrong, don't panic but return largest duration
-		utils.LavaFormatError("could not get allocation pool months left", fmt.Errorf("no timers found"))
-		return math.MaxInt64
-	}
-
-	return int64(binary.BigEndian.Uint64(data[0]))
-}
-
-// BondedTargetFactor calculates the bonded target factor which is used to calculate the validators
-=======
 // bondedTargetFactor calculates the bonded target factor which is used to calculate the validators
->>>>>>> 78ebd03d
 // block rewards
 func (k Keeper) bondedTargetFactor(ctx sdk.Context) cosmosMath.LegacyDec {
 	params := k.GetParams(ctx)
