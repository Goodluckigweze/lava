--- conflicted
+++ resolved
@@ -10,12 +10,8 @@
 func (k Keeper) AggregateRewards(ctx sdk.Context, provider, chainid string, adjustment sdk.Dec, rewards math.Int) {
 	index := types.BasePayIndex{Provider: provider, ChainID: chainid}
 	basepay, found := k.getBasePay(ctx, index)
-<<<<<<< HEAD
 	adjustedPay := adjustment.MulInt(rewards)
-=======
-	adjustedPay := sdk.NewDecFromInt(rewards).QuoInt64(int64(adjustmentDenom))
 	adjustedPay = sdk.MinDec(adjustedPay, sdk.NewDecFromInt(rewards))
->>>>>>> 8bdc0d05
 	if !found {
 		basepay = types.BasePay{Total: rewards, TotalAdjusted: adjustedPay}
 	} else {
