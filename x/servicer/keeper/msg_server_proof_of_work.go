package keeper

import (
	"context"
	"fmt"

	sdk "github.com/cosmos/cosmos-sdk/types"
	"github.com/lavanet/lava/relayer"
	"github.com/lavanet/lava/x/servicer/types"
)

func (k msgServer) ProofOfWork(goCtx context.Context, msg *types.MsgProofOfWork) (*types.MsgProofOfWorkResponse, error) {
	ctx := sdk.UnwrapSDKContext(goCtx)
	logger := k.Logger(ctx)

	creator, err := sdk.AccAddressFromBech32(msg.Creator)
	if err != nil {
		return nil, err
	}
<<<<<<< HEAD
	foundAndActive, _ := k.Keeper.specKeeper.IsSpecIDFoundAndActive(ctx, uint64(clientRequest.Spec_id))
	if !foundAndActive {
		return nil, fmt.Errorf("error on proof of work, spec specified: %d is inactive", clientRequest.Spec_id)
	}
	clientAddr, err := sdk.AccAddressFromBech32(clientRequest.ClientSig)
	if err != nil {
		return nil, fmt.Errorf("error on proof of work, invalid client address: %s", err)
	}
	servicerAddr, err := sdk.AccAddressFromBech32(msg.Creator)
	if err != nil {
		return nil, fmt.Errorf("error on proof of work, invalid servicer address: %s", err)
	}
	//TODO: validate CU requested is valid for the user and not too big, this requires the user module
	//TODO: validate the user request only holds supported apis
	isValidPairing, isOverlap, err := k.Keeper.ValidatePairingForClient(ctx, uint64(clientRequest.Spec_id), clientAddr, servicerAddr, *msg.BlockOfWork)
	//TODO: use isOverlap to calculate limiting the CU of previous session
	_ = isOverlap
	if err != nil {
		return nil, fmt.Errorf("error on pairing for addresses : %s and %s, block %d, err: %s", clientAddr, servicerAddr, msg.BlockOfWork.Num, err)
	}

	if isValidPairing {
		//pairing is valid, we can pay servicer for work
		amountToMintForServicerWork := sdk.NewIntFromUint64(uint64(float64(clientRequest.CU_sum) * k.Keeper.GetCoinsPerCU(ctx)))
		amountToMintForServicerWorkCoins := sdk.Coin{Denom: "stake", Amount: amountToMintForServicerWork}
		err := k.Keeper.bankKeeper.MintCoins(ctx, types.ModuleName, []sdk.Coin{amountToMintForServicerWorkCoins})
		if err != nil {
			panic(fmt.Sprintf("module failed to mint coins to give to servicer: %s", err))
		}
		err = k.bankKeeper.SendCoinsFromModuleToAccount(ctx, types.ModuleName, servicerAddr, []sdk.Coin{amountToMintForServicerWorkCoins})
		if err != nil {
			panic(fmt.Sprintf("failed to transfer minted new coins to servicer, %s account: %s", err, servicerAddr))
=======

	for _, relay := range msg.Relays {

		pubKey, err := relayer.RecoverPubKeyFromRelay(relay)
		if err != nil {
			logger.Error("error on proof of work, bad sig")
			return nil, fmt.Errorf("error on proof of work, bad sig")
		}
		clientAddr, err := sdk.AccAddressFromHex(pubKey.Address().String())
		if err != nil {
			logger.Error("error on proof of work, bad user address")
			return nil, fmt.Errorf("error on proof of work, bad user address")
		}
		servicerAddr, err := sdk.AccAddressFromBech32(relay.Servicer)
		if err != nil {
			logger.Error("servicerAddr err", err)
			return nil, err
		}
		if !servicerAddr.Equals(creator) {
			logger.Error("error on proof of work, servicerAddr != creator")
			return nil, fmt.Errorf("error on proof of work, servicerAddr != creator")
		}

		//
		// TODO: is this correct? spec could be disabled after the fact
		ok, _ := k.Keeper.specKeeper.IsSpecIDFoundAndActive(ctx, uint64(relay.SpecId))
		if !ok {
			return nil, fmt.Errorf("error on proof of work, spec specified: %d is inactive", relay.SpecId)
		}

		//
		//TODO: validate CU requested is valid for the user and not too big, this requires the user module
		//

		//
		//TODO: get the pairing for the block of work and not the current one
		_, servicers, err := k.Keeper.GetPairingForClient(ctx, uint64(relay.SpecId), clientAddr)
		if err != nil {
			return nil, fmt.Errorf("error on pairing for addresses : %s and %s, err: %s", clientAddr, msg.Creator, err)
		}

		//
		// Find pairing, reward servicer, burn user tokens
		for _, servicer := range servicers {

			if servicer.Equals(servicerAddr) {
				uintReward := uint64(float64(relay.CuSum) * k.Keeper.GetCoinsPerCU(ctx))
				if uintReward == 0 {
					continue
				}

				reward := sdk.NewIntFromUint64(uintReward)
				rewardCoins := sdk.Coins{sdk.Coin{Denom: "stake", Amount: reward}}

				//
				// Mint to module
				err := k.Keeper.bankKeeper.MintCoins(ctx, types.ModuleName, rewardCoins)
				if err != nil {
					logger.Error("MintCoins", "err", err)
					panic(fmt.Sprintf("module failed to mint coins to give to servicer: %s", err))
				}
				//
				// Send to servicer
				err = k.bankKeeper.SendCoinsFromModuleToAccount(ctx, types.ModuleName, servicerAddr, rewardCoins)
				if err != nil {
					logger.Error("SendCoinsFromModuleToAccount", "err", err, "servicerAddr", servicerAddr)
					panic(fmt.Sprintf("failed to transfer minted new coins to servicer, %s account: %s", err, servicerAddr))
				}

				//
				// TODO: save session information to prevent replay attack
				//

				// TODO: add param to burn client, and add code for that
				//k.Keeper.GetBurnClientFactor(ctx)
				amountToBurnClient := sdk.NewIntFromUint64(uint64(float64(relay.CuSum) * 0))
				//need client Keeper and add a function BurnFromStake
				_ = amountToBurnClient

				break
			}
>>>>>>> e127bd4d
		}

		clientBurn := k.Keeper.userKeeper.GetCoinsPerCU(ctx)
		amountToBurnClient := sdk.NewIntFromUint64(uint64(float64(clientRequest.CU_sum) * clientBurn))
		//TODO: burn stake for client
		_ = amountToBurnClient
	}

	return &types.MsgProofOfWorkResponse{}, nil
}<|MERGE_RESOLUTION|>--- conflicted
+++ resolved
@@ -17,40 +17,6 @@
 	if err != nil {
 		return nil, err
 	}
-<<<<<<< HEAD
-	foundAndActive, _ := k.Keeper.specKeeper.IsSpecIDFoundAndActive(ctx, uint64(clientRequest.Spec_id))
-	if !foundAndActive {
-		return nil, fmt.Errorf("error on proof of work, spec specified: %d is inactive", clientRequest.Spec_id)
-	}
-	clientAddr, err := sdk.AccAddressFromBech32(clientRequest.ClientSig)
-	if err != nil {
-		return nil, fmt.Errorf("error on proof of work, invalid client address: %s", err)
-	}
-	servicerAddr, err := sdk.AccAddressFromBech32(msg.Creator)
-	if err != nil {
-		return nil, fmt.Errorf("error on proof of work, invalid servicer address: %s", err)
-	}
-	//TODO: validate CU requested is valid for the user and not too big, this requires the user module
-	//TODO: validate the user request only holds supported apis
-	isValidPairing, isOverlap, err := k.Keeper.ValidatePairingForClient(ctx, uint64(clientRequest.Spec_id), clientAddr, servicerAddr, *msg.BlockOfWork)
-	//TODO: use isOverlap to calculate limiting the CU of previous session
-	_ = isOverlap
-	if err != nil {
-		return nil, fmt.Errorf("error on pairing for addresses : %s and %s, block %d, err: %s", clientAddr, servicerAddr, msg.BlockOfWork.Num, err)
-	}
-
-	if isValidPairing {
-		//pairing is valid, we can pay servicer for work
-		amountToMintForServicerWork := sdk.NewIntFromUint64(uint64(float64(clientRequest.CU_sum) * k.Keeper.GetCoinsPerCU(ctx)))
-		amountToMintForServicerWorkCoins := sdk.Coin{Denom: "stake", Amount: amountToMintForServicerWork}
-		err := k.Keeper.bankKeeper.MintCoins(ctx, types.ModuleName, []sdk.Coin{amountToMintForServicerWorkCoins})
-		if err != nil {
-			panic(fmt.Sprintf("module failed to mint coins to give to servicer: %s", err))
-		}
-		err = k.bankKeeper.SendCoinsFromModuleToAccount(ctx, types.ModuleName, servicerAddr, []sdk.Coin{amountToMintForServicerWorkCoins})
-		if err != nil {
-			panic(fmt.Sprintf("failed to transfer minted new coins to servicer, %s account: %s", err, servicerAddr))
-=======
 
 	for _, relay := range msg.Relays {
 
@@ -87,58 +53,49 @@
 
 		//
 		//TODO: get the pairing for the block of work and not the current one
-		_, servicers, err := k.Keeper.GetPairingForClient(ctx, uint64(relay.SpecId), clientAddr)
+		isValidPairing, isOverlap, err := k.Keeper.ValidatePairingForClient(ctx, uint64(clientRequest.Spec_id), clientAddr, servicerAddr, *msg.BlockOfWork)
+		//TODO: use isOverlap to calculate limiting the CU of previous session
+		_ = isOverlap
 		if err != nil {
-			return nil, fmt.Errorf("error on pairing for addresses : %s and %s, err: %s", clientAddr, msg.Creator, err)
+			return nil, fmt.Errorf("error on pairing for addresses : %s and %s, block %d, err: %s", clientAddr, servicerAddr, msg.BlockOfWork.Num, err)
 		}
 
 		//
-		// Find pairing, reward servicer, burn user tokens
-		for _, servicer := range servicers {
+		if isValidPairing {
+			//pairing is valid, we can pay servicer for work
+			uintReward := uint64(float64(relay.CuSum) * k.Keeper.GetCoinsPerCU(ctx))
+			if uintReward == 0 {
+				continue
+			}
 
-			if servicer.Equals(servicerAddr) {
-				uintReward := uint64(float64(relay.CuSum) * k.Keeper.GetCoinsPerCU(ctx))
-				if uintReward == 0 {
-					continue
-				}
+			reward := sdk.NewIntFromUint64(uintReward)
+			rewardCoins := sdk.Coins{sdk.Coin{Denom: "stake", Amount: reward}}
 
-				reward := sdk.NewIntFromUint64(uintReward)
-				rewardCoins := sdk.Coins{sdk.Coin{Denom: "stake", Amount: reward}}
+			//
+			// Mint to module
+			err := k.Keeper.bankKeeper.MintCoins(ctx, types.ModuleName, rewardCoins)
+			if err != nil {
+				logger.Error("MintCoins", "err", err)
+				panic(fmt.Sprintf("module failed to mint coins to give to servicer: %s", err))
+			}
+			//
+			// Send to servicer
+			err = k.bankKeeper.SendCoinsFromModuleToAccount(ctx, types.ModuleName, servicerAddr, rewardCoins)
+			if err != nil {
+				logger.Error("SendCoinsFromModuleToAccount", "err", err, "servicerAddr", servicerAddr)
+				panic(fmt.Sprintf("failed to transfer minted new coins to servicer, %s account: %s", err, servicerAddr))
+			}
 
-				//
-				// Mint to module
-				err := k.Keeper.bankKeeper.MintCoins(ctx, types.ModuleName, rewardCoins)
-				if err != nil {
-					logger.Error("MintCoins", "err", err)
-					panic(fmt.Sprintf("module failed to mint coins to give to servicer: %s", err))
-				}
-				//
-				// Send to servicer
-				err = k.bankKeeper.SendCoinsFromModuleToAccount(ctx, types.ModuleName, servicerAddr, rewardCoins)
-				if err != nil {
-					logger.Error("SendCoinsFromModuleToAccount", "err", err, "servicerAddr", servicerAddr)
-					panic(fmt.Sprintf("failed to transfer minted new coins to servicer, %s account: %s", err, servicerAddr))
-				}
+			//
+			// TODO: save session information to prevent replay attack
+			//
 
-				//
-				// TODO: save session information to prevent replay attack
-				//
-
-				// TODO: add param to burn client, and add code for that
-				//k.Keeper.GetBurnClientFactor(ctx)
-				amountToBurnClient := sdk.NewIntFromUint64(uint64(float64(relay.CuSum) * 0))
-				//need client Keeper and add a function BurnFromStake
-				_ = amountToBurnClient
-
-				break
-			}
->>>>>>> e127bd4d
+			clientBurn := k.Keeper.userKeeper.GetCoinsPerCU(ctx)
+			amountToBurnClient := sdk.NewIntFromUint64(uint64(float64(clientRequest.CU_sum) * clientBurn))
+			//TODO: burn stake for client
+			_ = amountToBurnClient
 		}
 
-		clientBurn := k.Keeper.userKeeper.GetCoinsPerCU(ctx)
-		amountToBurnClient := sdk.NewIntFromUint64(uint64(float64(clientRequest.CU_sum) * clientBurn))
-		//TODO: burn stake for client
-		_ = amountToBurnClient
 	}
 
 	return &types.MsgProofOfWorkResponse{}, nil
