package cli

import (
	"strconv"

	"github.com/cosmos/cosmos-sdk/client"
	"github.com/cosmos/cosmos-sdk/client/flags"
	"github.com/cosmos/cosmos-sdk/client/tx"
	commontypes "github.com/lavanet/lava/common/types"
	"github.com/lavanet/lava/utils"
	projectstypes "github.com/lavanet/lava/x/projects/types"
	"github.com/lavanet/lava/x/subscription/types"
	"github.com/spf13/cobra"
)

var _ = strconv.Itoa(0)

func CmdAddProject() *cobra.Command {
	var disable bool
	cmd := &cobra.Command{
		Use:   "add-project [project-name]",
		Short: "Add a new project to a subscription",
		Long: `The add-project command allows the subscription owner to create a new project and associate 
		it with its subscription.  Optionally, you can determine the policy of the project using a YAML file
		(see example in cookbook/projects/example_policy.yml. This policy will be both the admin policy and the
		subscription policy). You can also optionally provide a YAML file which consists additional accounts to 
		be added to the project (see example in cookbook/project/example_project_keys.yml).
		Note that in project keys, to define the key type, you should follow the enum described in the top of 
		example_project_keys.yml. Finally, you can optionally create a disabled project by using the "--disable" flag.
		Note, after the project is added, its name (a.k.a. index) is 
		changed to "<project_subscription_address>-<original_project_name>".`,
		Example: `required flags: --from <subscription_consumer>
				  
		optional flags: --policy-file <policy-file-path>, --project-keys-file <project-keys-file-path>, --disable
				  
<<<<<<< HEAD
		lavad tx subscription add-project --policy-file policy-file-path --from <subscription_consumer>`,
		Args: cobra.RangeArgs(1, 2),
=======
		lavad tx subscription add-project [project-file-path] --from <subscription_consumer>`,
		Args: cobra.ExactArgs(1),
>>>>>>> 680786a3
		RunE: func(cmd *cobra.Command, args []string) (err error) {
			projectName := args[0]
			clientCtx, err := client.GetClientTxContext(cmd)
			if err != nil {
				return err
			}

			creator := clientCtx.GetFromAddress().String()

			var policy projectstypes.Policy

			policyFilePath, err := cmd.Flags().GetString("policy-file")
			if err != nil {
				utils.LavaFormatFatal("failed to read policy file flag", err)
			}

			if policyFilePath != "" {
				err = commontypes.ReadYaml(policyFilePath, "Policy", &policy)
				if err != nil {
					return err
				}
			} else {
				// create dummy policy to pass the ValidateBasic() check
				policy = projectstypes.Policy{MaxProvidersToPair: 2}
			}

			var projectKeys []projectstypes.ProjectKey
			projectKeysFilePath, err := cmd.Flags().GetString("project-keys-file")
			if err != nil {
				utils.LavaFormatFatal("failed to read project keys file flag", err)
			}

			if projectKeysFilePath != "" {
				err = commontypes.ReadYaml(projectKeysFilePath, "Project-Keys", &projectKeys)
				if err != nil {
					return err
				}
			}

			// keep all the inputs in a single projectData object (used as a container)
			projectData := projectstypes.ProjectData{
				Name:        projectName,
				Enabled:     !disable,
				ProjectKeys: projectKeys,
				Policy:      &policy,
			}

			msg := types.NewMsgAddProject(
				creator,
				projectData,
			)
			if err := msg.ValidateBasic(); err != nil {
				return err
			}
			return tx.GenerateOrBroadcastTxCLI(clientCtx, cmd.Flags(), msg)
		},
	}

	cmd.MarkFlagRequired(flags.FlagFrom)
	cmd.Flags().String("policy-file", "", "policy file path (optional)")
	cmd.Flags().String("project-keys-file", "", "project keys file path (optional)")
	cmd.Flags().BoolVar(&disable, "disable", false, "disables the project (optional)")
	flags.AddTxFlagsToCmd(cmd)

	return cmd
}<|MERGE_RESOLUTION|>--- conflicted
+++ resolved
@@ -30,16 +30,11 @@
 		Note, after the project is added, its name (a.k.a. index) is 
 		changed to "<project_subscription_address>-<original_project_name>".`,
 		Example: `required flags: --from <subscription_consumer>
-				  
+
 		optional flags: --policy-file <policy-file-path>, --project-keys-file <project-keys-file-path>, --disable
-				  
-<<<<<<< HEAD
+
 		lavad tx subscription add-project --policy-file policy-file-path --from <subscription_consumer>`,
-		Args: cobra.RangeArgs(1, 2),
-=======
-		lavad tx subscription add-project [project-file-path] --from <subscription_consumer>`,
 		Args: cobra.ExactArgs(1),
->>>>>>> 680786a3
 		RunE: func(cmd *cobra.Command, args []string) (err error) {
 			projectName := args[0]
 			clientCtx, err := client.GetClientTxContext(cmd)
